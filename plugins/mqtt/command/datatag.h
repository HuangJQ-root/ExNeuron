/**
 * NEURON IIoT System for Industry 4.0
 * Copyright (C) 2020-2021 EMQ Technologies Co., Ltd All rights reserved.
 *
 * This program is free software; you can redistribute it and/or
 * modify it under the terms of the GNU Lesser General Public
 * License as published by the Free Software Foundation; either
 * version 3 of the License, or (at your option) any later version.
 *
 * This program is distributed in the hope that it will be useful,
 * but WITHOUT ANY WARRANTY; without even the implied warranty of
 * MERCHANTABILITY or FITNESS FOR A PARTICULAR PURPOSE.  See the GNU
 * Lesser General Public License for more details.
 *
 * You should have received a copy of the GNU Lesser General Public License
 * along with this program; if not, write to the Free Software Foundation,
 * Inc., 51 Franklin Street, Fifth Floor, Boston, MA  02110-1301, USA.
 **/

#ifndef NEURON_PLUGIN_MQTT_COMMAND_DATATAG
#define NEURON_PLUGIN_MQTT_COMMAND_DATATAG

#ifdef __cplusplus
extern "C" {
#endif

#include <neuron.h>

#include "common.h"

char *command_get_tags(neu_plugin_t *plugin, neu_json_mqtt_t *mqtt,
<<<<<<< HEAD
                       neu_parse_get_tags_req_t *req);
char *command_add_tags(neu_plugin_t *plugin, neu_json_mqtt_t *mqtt,
                       neu_parse_add_tags_req_t *req);
char *command_update_tags(neu_plugin_t *plugin, neu_json_mqtt_t *mqtt,
                          neu_parse_update_tags_req_t *req);
char *command_delete_tags(neu_plugin_t *plugin, neu_json_mqtt_t *mqtt,
                          neu_parse_del_tags_req_t *req);
=======
                       neu_json_get_tags_req_t *req);
char *command_add_tags(neu_plugin_t *plugin, neu_json_mqtt_t *mqtt,
                       neu_json_add_tags_req_t *req);
char *command_update_tags(neu_plugin_t *plugin, neu_json_mqtt_t *mqtt,
                          neu_json_update_tags_req_t *req);
char *command_delete_tags(neu_plugin_t *plugin, neu_json_mqtt_t *mqtt,
                          neu_json_del_tags_req_t *req);
>>>>>>> c0af86b0

#ifdef __cplusplus
}
#endif
#endif<|MERGE_RESOLUTION|>--- conflicted
+++ resolved
@@ -29,15 +29,6 @@
 #include "common.h"
 
 char *command_get_tags(neu_plugin_t *plugin, neu_json_mqtt_t *mqtt,
-<<<<<<< HEAD
-                       neu_parse_get_tags_req_t *req);
-char *command_add_tags(neu_plugin_t *plugin, neu_json_mqtt_t *mqtt,
-                       neu_parse_add_tags_req_t *req);
-char *command_update_tags(neu_plugin_t *plugin, neu_json_mqtt_t *mqtt,
-                          neu_parse_update_tags_req_t *req);
-char *command_delete_tags(neu_plugin_t *plugin, neu_json_mqtt_t *mqtt,
-                          neu_parse_del_tags_req_t *req);
-=======
                        neu_json_get_tags_req_t *req);
 char *command_add_tags(neu_plugin_t *plugin, neu_json_mqtt_t *mqtt,
                        neu_json_add_tags_req_t *req);
@@ -45,7 +36,6 @@
                           neu_json_update_tags_req_t *req);
 char *command_delete_tags(neu_plugin_t *plugin, neu_json_mqtt_t *mqtt,
                           neu_json_del_tags_req_t *req);
->>>>>>> c0af86b0
 
 #ifdef __cplusplus
 }
