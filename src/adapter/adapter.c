/**
 * NEURON IIoT System for Industry 4.0
 * Copyright (C) 2020-2022 EMQ Technologies Co., Ltd All rights reserved.
 *
 * This program is free software; you can redistribute it and/or
 * modify it under the terms of the GNU Lesser General Public
 * License as published by the Free Software Foundation; either
 * version 3 of the License, or (at your option) any later version.
 *
 * This program is distributed in the hope that it will be useful,
 * but WITHOUT ANY WARRANTY; without even the implied warranty of
 * MERCHANTABILITY or FITNESS FOR A PARTICULAR PURPOSE.  See the GNU
 * Lesser General Public License for more details.
 *
 * You should have received a copy of the GNU Lesser General Public License
 * along with this program; if not, write to the Free Software Foundation,
 * Inc., 51 Franklin Street, Fifth Floor, Boston, MA  02110-1301, USA.
 **/

#include <assert.h>
#include <dlfcn.h>
#include <errno.h>
#include <inttypes.h>
#include <pthread.h>
#include <stdio.h>
#include <stdlib.h>
#include <string.h>
#include <sys/time.h>
#include <sys/un.h>
#include <unistd.h>

#include "utils/http.h"
#include "utils/log.h"
#include "utils/time.h"

#include "otel/otel_manager.h"

#include "adapter.h"
#include "adapter_internal.h"
#include "base/msg_internal.h"
#include "driver/driver_internal.h"
#include "errcodes.h"
#include "persist/persist.h"
#include "plugin.h"
#include "storage.h"

static void *adapter_consumer(void *arg);
static int   adapter_trans_data(enum neu_event_io_type type, int fd,
                                void *usr_data);
static int   adapter_loop(enum neu_event_io_type type, int fd, void *usr_data);
static int   adapter_command(neu_adapter_t *adapter, neu_reqresp_head_t header,
                             void *data);
static int adapter_response(neu_adapter_t *adapter, neu_reqresp_head_t *header,
                            void *data);
static int adapter_responseto(neu_adapter_t *     adapter,
                              neu_reqresp_head_t *header, void *data,
                              struct sockaddr_un dst);
static int adapter_register_metric(neu_adapter_t *adapter, const char *name,
                                   const char *help, neu_metric_type_e type,
                                   uint64_t init);
static int adapter_update_metric(neu_adapter_t *adapter,
                                 const char *metric_name, uint64_t n,
                                 const char *group);
inline static void reply(neu_adapter_t *adapter, neu_reqresp_head_t *header,
                         void *data);
<<<<<<< HEAD
inline static void notify_monitor(neu_adapter_t *    adapter,
                                  neu_reqresp_type_e event, void *data);

=======
/**
 * @brief 定义适配器回调函数集合。
 *
 * 此静态常量结构体 `callback_funs` 包含了一组指向适配器相关操作函数的指针。
 * 通过这个结构体，可以方便地调用与特定适配器相关的各种命令处理、响应处理、
 * 注册度量和更新度量等功能。每个成员变量都是一个函数指针，分别指向不同的适配器操作函数。
 *
 */
>>>>>>> 406a1fa6
static const adapter_callbacks_t callback_funs = {
    .command         = adapter_command,
    .response        = adapter_response,
    .responseto      = adapter_responseto,
    .register_metric = adapter_register_metric,
    .update_metric   = adapter_update_metric,
};

/**
 * @brief 定义了一个静态的线程局部存储整型变量
 * 
 * 每个线程都有自己独立的 create_adapter_error 副本，线程可以独立地修改和
 * 使用这个变量，而不会影响其他线程中的同名变量。这种设计在多线程编程中非常有
 * 用，比如在多线程环境下创建适配器时，每个线程都可以使用自己的 
 * create_adapter_error 变量来记录创建过程中是否发生错误，避免了多线程之间的干扰。
 */
static __thread int create_adapter_error = 0;

/**
 * @note
 *  ##是连接符，将name和_HELP连接起来
 *  如：adapter_register_metric(adapter, NEU_METRIC_LINK_STATE, NEU_METRIC_LINK_STATE_HELP,
 *                             NEU_METRIC_LINK_STATE_TYPE, NEU_NODE_LINK_STATE_DISCONNECTED);
 *  而NEU_METRIC_LINK_STATE_TYPE是由(NEU_METRIC_TYPE_GAUAGE | NEU_METRIC_TYPE_FLAG_NO_RESET)
 */
#define REGISTER_METRIC(adapter, name, init) \
    adapter_register_metric(adapter, name, name##_HELP, name##_TYPE, init);

//宏的参数传递，adapter 这个实参就会被传递给宏定义中的每一个 REGISTER_METRIC 调用。
#define REGISTER_DRIVER_METRICS(adapter)                     \
    REGISTER_METRIC(adapter, NEU_METRIC_LINK_STATE,          \
                    NEU_NODE_LINK_STATE_DISCONNECTED);       \
    REGISTER_METRIC(adapter, NEU_METRIC_RUNNING_STATE,       \
                    NEU_NODE_RUNNING_STATE_INIT);            \
    REGISTER_METRIC(adapter, NEU_METRIC_LAST_RTT_MS,         \
                    NEU_METRIC_LAST_RTT_MS_MAX);             \
    REGISTER_METRIC(adapter, NEU_METRIC_SEND_BYTES, 0);      \
    REGISTER_METRIC(adapter, NEU_METRIC_RECV_BYTES, 0);      \
    REGISTER_METRIC(adapter, NEU_METRIC_TAGS_TOTAL, 0);      \
    REGISTER_METRIC(adapter, NEU_METRIC_TAG_READS_TOTAL, 0); \
    REGISTER_METRIC(adapter, NEU_METRIC_TAG_READ_ERRORS_TOTAL, 0);

#define REGISTER_APP_METRICS(adapter)                              \
    REGISTER_METRIC(adapter, NEU_METRIC_LINK_STATE,                \
                    NEU_NODE_LINK_STATE_DISCONNECTED);             \
    REGISTER_METRIC(adapter, NEU_METRIC_RUNNING_STATE,             \
                    NEU_NODE_RUNNING_STATE_INIT);                  \
    REGISTER_METRIC(adapter, NEU_METRIC_SEND_MSGS_TOTAL, 0);       \
    REGISTER_METRIC(adapter, NEU_METRIC_SEND_MSG_ERRORS_TOTAL, 0); \
    REGISTER_METRIC(adapter, NEU_METRIC_RECV_MSGS_TOTAL, 0);

int neu_adapter_error()
{
    return create_adapter_error;
}

void neu_adapter_set_error(int error)
{
    create_adapter_error = error;
}

/**
 * @brief 消费者线程函数，处理适配器消息队列中的消息。
 *
 * 此函数作为消费者线程运行，持续从适配器的消息队列中弹出消息并进行处理。
 * 它首先从消息队列中取出一条消息，并解析消息头信息。调用适配器模块的
 * 请求处理函数来处理该消息，并释放消息相关的资源。此循环会一直运行直到线程被外部中断或终止。
 *
 * @param arg 传递给线程的参数，应为指向 `neu_adapter_t` 结构体的指针。
 * @return 该函数永远不会正常返回，始终返回 `NULL`。
 */
static void *adapter_consumer(void *arg)
{
    neu_adapter_t *adapter = (neu_adapter_t *) arg;

    while (1) {
        neu_msg_t *         msg    = NULL;
        uint32_t            n      = adapter_msg_q_pop(adapter->msg_q, &msg);
        neu_reqresp_head_t *header = neu_msg_get_header(msg);

        nlog_debug("adapter(%s) recv msg from: %s %p, type: %s, %u",
                   adapter->name, header->sender, header->ctx,
                   neu_reqresp_type_string(header->type), n);
        
        // 调用消息处理函数
        adapter->module->intf_funs->request(
            adapter->plugin, (neu_reqresp_head_t *) header, &header[1]);
        
        // 释放消息数据
        neu_trans_data_free((neu_reqresp_trans_data_t *) &header[1]);
        
        // 释放消息
        neu_msg_free(msg);
    }

    return NULL;
}

static inline zlog_category_t *get_log_category(const char *node)
{
    char name[NEU_NODE_NAME_LEN] = { 0 };
    // replace path separators
    for (int i = 0; node[i]; ++i) {
        name[i] = ('/' == node[i] || '\\' == node[i]) ? '_' : node[i];
    }
    return zlog_get_category(name);
}

/**
 * @brief 创建并初始化一个新的适配器实例。
 *
 * 根据提供的适配器信息创建一个新的适配器，并根据适配器类型（驱动或应用）进行相应的初始化。
 * 该函数还会设置适配器的套接字、事件处理机制以及回调函数等。
 *
 * @param info 适配器的基本信息指针，包含名称、句柄和模块信息。
 * @param load 是否加载配置标志。
 *
 * @return 成功时返回指向新创建的适配器的指针；失败时返回 `NULL`。
 */
neu_adapter_t *neu_adapter_create(neu_adapter_info_t *info, bool load)
{
    int                  rv      = 0;
    int                  init_rv = 0;
    neu_adapter_t *      adapter = NULL;
    neu_event_io_param_t param   = { 0 };

    // 根据适配器类型创建适配器实例
    switch (info->module->type) {
    case NEU_NA_TYPE_DRIVER: // 创建驱动类型的适配器
        adapter = (neu_adapter_t *) neu_adapter_driver_create();
        break;
    case NEU_NA_TYPE_APP:    // 为应用类型的适配器分配内存
        adapter = calloc(1, sizeof(neu_adapter_t));
        break;
    }

    // 创建控制套接字
    adapter->control_fd = socket(AF_UNIX, SOCK_DGRAM, 0);
    if (adapter->control_fd <= 0) {
        free(adapter);
        return NULL;
    }

    // 创建数据传输套接字
    adapter->trans_data_fd = socket(AF_UNIX, SOCK_DGRAM, 0);
    if (adapter->trans_data_fd <= 0) {
        close(adapter->control_fd);
        free(adapter);
        return NULL;
    }

    // 设置套接字超时选项：1s
    struct timeval sock_timeout = {
        .tv_sec  = 1,   /* 秒 */
        .tv_usec = 0,   /* 微秒 */
    };

    //为套接字设置发送和接收超时时间
    if (setsockopt(adapter->control_fd, SOL_SOCKET, SO_SNDTIMEO, &sock_timeout,
                   sizeof(sock_timeout)) < 0 ||
        setsockopt(adapter->control_fd, SOL_SOCKET, SO_RCVTIMEO, &sock_timeout,
                   sizeof(sock_timeout)) < 0 ||
        setsockopt(adapter->trans_data_fd, SOL_SOCKET, SO_SNDTIMEO,
                   &sock_timeout, sizeof(sock_timeout)) < 0 ||
        setsockopt(adapter->trans_data_fd, SOL_SOCKET, SO_RCVTIMEO,
                   &sock_timeout, sizeof(sock_timeout)) < 0) {
        nlog_error("fail to set sock timeout for adapter:%s", info->name);
        close(adapter->trans_data_fd);
        close(adapter->control_fd);
        free(adapter);
        return NULL;
    }

    // 初始化适配器结构体成员
    adapter->name                    = strdup(info->name);
    adapter->events                  = neu_event_new();
    adapter->state                   = NEU_NODE_RUNNING_STATE_INIT;
    adapter->handle                  = info->handle;
    adapter->cb_funs.command         = callback_funs.command;
    adapter->cb_funs.response        = callback_funs.response;
    adapter->cb_funs.responseto      = callback_funs.responseto;
    adapter->cb_funs.register_metric = callback_funs.register_metric;
    adapter->cb_funs.update_metric   = callback_funs.update_metric;
    adapter->module                  = info->module;
    adapter->timestamp_lev           = 0;
    adapter->trans_data_port         = 0;
    adapter->log_level               = ZLOG_LEVEL_NOTICE;

    //获取端口号
    uint16_t           port  = neu_manager_get_port();

    //定义并初始化本地套接字地址
    struct sockaddr_un local = {
        .sun_family = AF_UNIX,
    };
    
    /**
     * @brief
     *  构造一个符合抽象命名空间套接字要求的唯一套接字路径
     * 
     * @note
     *  与基于文件系统的 Unix 域套接字不同，抽象命名空间套接字不依赖于文件系统中的实际文件，
     *  以 '\0' 开头的路径仅存在于内核空间，避免了文件权限和文件存在性等问题，提高了安全性和灵活性。
     */
    snprintf(local.sun_path, sizeof(local.sun_path), "%cneuron-%" PRIu16, '\0',
             port);

    // 绑定本地套接字
    rv = bind(adapter->control_fd, (struct sockaddr *) &local,
              sizeof(struct sockaddr_un));
    assert(rv == 0);


    // 定义并初始化远程套接字地址: "\0neuron-manager"
    struct sockaddr_un remote = {
        .sun_family = AF_UNIX,
        .sun_path   = "#neuron-manager",
    };
    remote.sun_path[0] = '\0';

    // 连接到远程套接字
    rv = connect(adapter->control_fd, (struct sockaddr *) &remote,
                 sizeof(struct sockaddr_un));
    assert(rv == 0);

    // 根据适配器类型执行特定的初始化步骤
    switch (info->module->type) {
    case NEU_NA_TYPE_DRIVER:
        if (adapter->module->display) {
            // 注册驱动指标
            REGISTER_DRIVER_METRICS(adapter);
        }

        // 初始化驱动适配器
        neu_adapter_driver_init((neu_adapter_driver_t *) adapter);
        break;
    case NEU_NA_TYPE_APP: {
        // 创建消息队列
        adapter->msg_q = adapter_msg_q_new(adapter->name, 1024);

        // 启动消费者线程,消费adapter->msg_q中的数据
        pthread_create(&adapter->consumer_tid, NULL, adapter_consumer,
                       (void *) adapter);

        // 尝试绑定数据传输套接字直到成功
        while (true) {
            port = neu_manager_get_port();
            snprintf(local.sun_path, sizeof(local.sun_path),
                     "%cneuron-%" PRIu16, '\0', port);
            if (bind(adapter->trans_data_fd, (struct sockaddr *) &local,
                     sizeof(struct sockaddr_un)) == 0) {
                adapter->trans_data_port = port;
                break;
            }
        }

        param.usr_data = (void *) adapter;
        param.cb       = adapter_trans_data;
        param.fd       = adapter->trans_data_fd;

        // 添加处理数据传输事件到事件集,并存储IO事件句柄
        adapter->trans_data_io = neu_event_add_io(adapter->events, param);

        if (adapter->module->display) {
            // 注册应用指标
            REGISTER_APP_METRICS(adapter);
        }

        break;
    }
    }

    // 创建适配器的插件
    adapter->plugin = adapter->module->intf_funs->open();
    assert(adapter->plugin != NULL);
    assert(neu_plugin_common_check(adapter->plugin));

    /**
     * @brief  初始化公共插件接口
     * @warning common后面实际没有使用
     */
    neu_plugin_common_t *common = neu_plugin_to_plugin_common(adapter->plugin);
    common->adapter             = adapter;
    common->adapter_callbacks   = &adapter->cb_funs;
    common->link_state          = NEU_NODE_LINK_STATE_DISCONNECTED;
    common->log                 = get_log_category(adapter->name);
    strcpy(common->name, adapter->name);

    zlog_level_switch(common->log, default_log_level);

    // 初始化适配器的插件
    init_rv = adapter->module->intf_funs->init(adapter->plugin, load);

    // 加载适配器设置: 实际上dashboard的setting函数不加载任何配置
    if (adapter_load_setting(adapter->name, &adapter->setting) == 0) {
        if (adapter->module->intf_funs->setting(adapter->plugin,
                                                adapter->setting) == 0) {
            adapter->state = NEU_NODE_RUNNING_STATE_READY;
        } else {
            free(adapter->setting);
            adapter->setting = NULL;
        }
    }

    // 如果是驱动类型，则加载组和标签
    if (info->module->type == NEU_NA_TYPE_DRIVER) {
        adapter_load_group_and_tag((neu_adapter_driver_t *) adapter);
    }

    param.fd       = adapter->control_fd;
    param.usr_data = (void *) adapter;
    param.cb       = adapter_loop;

    // 添加控制事件
    adapter->control_io = neu_event_add_io(adapter->events, param);

    // 存储适配器状态
    adapter_storage_state(adapter->name, adapter->state);

    // 检查初始化结果
    if (init_rv != 0) {
        nlog_warn("Failed to init adapter: %s", adapter->name);
        neu_adapter_set_error(init_rv);

        if (adapter->module->type == NEU_NA_TYPE_DRIVER) {
            neu_adapter_driver_destroy((neu_adapter_driver_t *) adapter);
        } else {
            neu_event_del_io(adapter->events, adapter->trans_data_io);
        }
        neu_event_del_io(adapter->events, adapter->control_io);

        neu_adapter_destroy(adapter);
        return NULL;
    } else {
        // 将适配器创建过程中的错误状态码设置为 0，表示适配器创建成功
        neu_adapter_set_error(0);
        return adapter;
    }
}

uint16_t neu_adapter_trans_data_port(neu_adapter_t *adapter)
{
    return adapter->trans_data_port;
}

int neu_adapter_rename(neu_adapter_t *adapter, const char *new_name)
{
    char *name     = strdup(new_name);
    char *old_name = strdup(adapter->name);
    if (NULL == name) {
        return NEU_ERR_EINTERNAL;
    }

    zlog_category_t *log = get_log_category(name);
    if (NULL == log) {
        free(name);
        free(old_name);
        return NEU_ERR_EINTERNAL;
    }

    if (NEU_NA_TYPE_DRIVER == adapter->module->type) {
        neu_adapter_driver_stop_group_timer((neu_adapter_driver_t *) adapter);
    }

    // fix metrics
    if (adapter->metrics) {
        neu_metrics_del_node(adapter);
    }
    free(adapter->name);
    adapter->name = name;
    if (adapter->metrics) {
        adapter->metrics->name = name;
        neu_metrics_add_node(adapter);
    }

    // fix log
    neu_plugin_common_t *common = neu_plugin_to_plugin_common(adapter->plugin);
    common->log                 = log;
    strcpy(common->name, adapter->name);
    zlog_level_switch(common->log, default_log_level);

    if (NEU_NA_TYPE_DRIVER == adapter->module->type) {
        neu_adapter_driver_start_group_timer((neu_adapter_driver_t *) adapter);
    }

    remove_logs(old_name);
    free(old_name);

    return 0;
}

/**
 * @brief 向管理器发送适配器初始化消息。
 *
 * 此函数用于创建并发送一个适配器初始化请求消息给管理器，告知管理器适配器的初始化状态。
 * 消息中包含适配器的名称和初始化状态。
 *
 * @param adapter 指向 neu_adapter_t 类型的适配器指针，代表要初始化的适配器。
 * @param state 适配器的初始化状态，类型为 neu_node_running_state_e。
 *
 * @return 无返回值。如果消息分配失败，会记录错误日志；如果消息发送失败，也会记录错误日志。
 *
 * @note 该函数假设传入的 adapter 指针不为 NULL。如果传入 NULL 指针，可能会导致未定义行为。
 *       同时，需要确保 neu_msg_new 和 neu_send_msg 函数的正确实现和调用。
 */
void neu_adapter_init(neu_adapter_t *adapter, neu_node_running_state_e state)
{
    neu_req_node_init_t init = { 0 };
    init.state               = state;
    strcpy(init.node, adapter->name);

    neu_msg_t *msg = neu_msg_new(NEU_REQ_NODE_INIT, NULL, &init);
    if (NULL == msg) {
        nlog_error("failed alloc msg for %s", adapter->name);
        return;
    }
    neu_reqresp_head_t *header = neu_msg_get_header(msg);
    strcpy(header->sender, adapter->name);
    strcpy(header->receiver, "manager");

    int ret = neu_send_msg(adapter->control_fd, msg);
    if (0 != ret) {
        nlog_error("%s failed to send init msg to manager, ret: %d, errno: %d",
                   adapter->name, ret, errno);
        neu_msg_free(msg);
    }
}

neu_node_type_e neu_adapter_get_type(neu_adapter_t *adapter)
{
    return adapter->module->type;
}

/**
 * @brief 获取指定适配器的标签缓存类型。
 *
 * 此函数返回给定适配器的标签缓存类型，这决定了该适配器如何管理其标签数据的缓存。
 * 缓存类型可以是基于时间间隔更新缓存（NEU_TAG_CACHE_TYPE_INTERVAL）或从不更新缓存（NEU_TAG_CACHE_TYPE_NEVER）。
 *
 * @param adapter 指向适配器对象的指针。
 * @return 返回适配器的缓存类型（neu_tag_cache_type_e）。
 */
neu_tag_cache_type_e neu_adapter_get_tag_cache_type(neu_adapter_t *adapter)
{
    // 直接从适配器模块中获取缓存类型
    return adapter->module->cache_type;
}

/**
 * @brief 注册一个新的度量指标到适配器。
 *
 * 此函数用于在指定的适配器中注册一个新的度量指标。如果适配器的度量指标集合尚未初始化，则会创建一个新的度量指标集合。
 * 如果成功添加新的度量指标，则返回0；否则返回-1。
 *
 * @param adapter 指向适配器对象的指针。
 * @param name 度量指标的名称。
 * @param help 度量指标的帮助信息或描述。
 * @param type 度量指标的类型（如计数器、仪表等）。
 * @param init 度量指标的初始值。
 * @return int 返回0表示成功，返回-1表示失败。
 */
static int adapter_register_metric(neu_adapter_t *adapter, const char *name,
                                   const char *help, neu_metric_type_e type,
                                   uint64_t init)
{
    // 如果适配器的度量指标集合未初始化，则创建一个新的度量指标集合
    if (NULL == adapter->metrics) {
        adapter->metrics =
            neu_node_metrics_new(adapter, adapter->module->type, adapter->name);
        if (NULL == adapter->metrics) {
            return -1;
        }

        // 添加适配器度量到全局度量对象的节点度量信息中
        neu_metrics_add_node(adapter);
    }

    // 添加新的度量指标到适配器的度量指标集合中
    if (0 >
        neu_node_metrics_add(adapter->metrics, NULL, name, help, type, init)) {
        return -1;
    }

    return 0;
}

/**
 * @brief 更新适配器的度量信息。
 *
 * 此函数用于更新指定适配器的度量信息。它首先检查适配器是否已经设置了度量对象
 * （即 `adapter->metrics` 是否为 `NULL`），如果没有设置，则直接返回错误码 `-1`。
 * 如果度量对象存在，则调用 `neu_node_metrics_update` 函数来更新具体的度量项。
 *
 * @param adapter     指向 `neu_adapter_t` 结构体的指针，表示当前适配器对象。
 * @param metric_name 要更新的度量项名称。
 * @param n           要更新的度量值。
 * @param group       度量项所属的组名。
 * @return 成功时返回 `neu_node_metrics_update` 的返回值；如果适配器没有设置度量对象，则返回 `-1`。
 */
static int adapter_update_metric(neu_adapter_t *adapter,
                                 const char *metric_name, uint64_t n,
                                 const char *group)
{
    if (NULL == adapter->metrics) {
        return -1;
    }

    return neu_node_metrics_update(adapter->metrics, group, metric_name, n);
}

/**
 * @brief 处理并发送适配器命令。
 *
 * 此函数根据给定的命令类型处理请求，并将消息发送到相应的接收者（例如驱动程序或节点）。
 * 它首先创建一个新的消息，设置其头部信息，然后根据命令类型填充接收者名称，最后通过控
 * 制文件描述符发送消息。如果在操作过程中遇到任何错误（如内存分配失败或消息发送失败），
 * 则会记录错误日志并返回相应的错误码。
 *
 * @param adapter 指向 `neu_adapter_t` 结构体的指针，表示当前适配器对象。
 * @param header  请求响应头结构体，包含命令类型和上下文信息。
 * @param data    命令的具体数据，具体类型取决于命令类型。
 * @return 成功时返回 0；如果发生错误（如消息发送失败），则返回 -1 或特定的错误码。
 */
static int adapter_command(neu_adapter_t *adapter, neu_reqresp_head_t header,
                           void *data)
{
    int ret = 0;

    // 创建新消息
    neu_msg_t *msg = neu_msg_new(header.type, header.ctx, data);
    if (NULL == msg) {
        return NEU_ERR_EINTERNAL;
    }
    neu_reqresp_head_t *pheader = neu_msg_get_header(msg);

    // 设置发送者
    strcpy(pheader->sender, adapter->name);

    // 根据命令类型设置接收者
    switch (pheader->type) {
    case NEU_REQ_DRIVER_DIRECTORY: {
        neu_req_driver_directory_t *cmd = (neu_req_driver_directory_t *) data;
        strcpy(pheader->receiver, cmd->driver);
        break;
    }
    case NEU_REQ_FUP_OPEN: {
        neu_req_fup_open_t *cmd = (neu_req_fup_open_t *) data;
        strcpy(pheader->receiver, cmd->driver);
        break;
    }
    case NEU_REQ_FUP_DATA: {
        neu_req_fup_data_t *cmd = (neu_req_fup_data_t *) data;
        strcpy(pheader->receiver, cmd->driver);
        break;
    }
    case NEU_REQ_FDOWN_OPEN: {
        neu_req_fdown_open_t *cmd = (neu_req_fdown_open_t *) data;
        strcpy(pheader->receiver, cmd->driver);
        break;
    }
    case NEU_REQ_FDOWN_DATA: {
        strcpy(pheader->receiver, header.receiver);
        break;
    }
    case NEU_RESP_FDOWN_DATA: {
        neu_resp_fdown_data_t *cmd = (neu_resp_fdown_data_t *) data;
        strcpy(pheader->receiver, cmd->driver);
        break;
    }
    case NEU_REQ_DRIVER_ACTION: {
        neu_req_driver_action_t *cmd = (neu_req_driver_action_t *) data;
        strcpy(pheader->receiver, cmd->driver);
        break;
    }
    case NEU_REQ_READ_GROUP: {
        neu_req_read_group_t *cmd = (neu_req_read_group_t *) data;
        strcpy(pheader->receiver, cmd->driver);
        break;
    }
    case NEU_REQ_READ_GROUP_PAGINATE: {
        neu_req_read_group_paginate_t *cmd =
            (neu_req_read_group_paginate_t *) data;
        strcpy(pheader->receiver, cmd->driver);
        break;
    }
    case NEU_REQ_TEST_READ_TAG: {
        neu_req_test_read_tag_t *cmd = (neu_req_test_read_tag_t *) data;
        strcpy(pheader->receiver, cmd->driver);
        break;
    }
    case NEU_REQ_WRITE_TAG: {
        neu_req_write_tag_t *cmd = (neu_req_write_tag_t *) data;
        strcpy(pheader->receiver, cmd->driver);
        break;
    }
    case NEU_REQ_WRITE_TAGS: {
        neu_req_write_tags_t *cmd = (neu_req_write_tags_t *) data;
        strcpy(pheader->receiver, cmd->driver);
        break;
    }
    case NEU_REQ_WRITE_GTAGS: {
        neu_req_write_gtags_t *cmd = (neu_req_write_gtags_t *) data;
        strcpy(pheader->receiver, cmd->driver);
        break;
    }
    case NEU_REQ_DEL_NODE: {
        neu_req_del_node_t *cmd = (neu_req_del_node_t *) data;
        strcpy(pheader->receiver, cmd->node);
        break;
    }
    case NEU_REQ_UPDATE_GROUP:
    case NEU_REQ_GET_GROUP:
    case NEU_REQ_DEL_GROUP:
    case NEU_REQ_ADD_GROUP: {
        neu_req_add_group_t *cmd = (neu_req_add_group_t *) data;
        strcpy(pheader->receiver, cmd->driver);
        break;
    }
    case NEU_REQ_GET_TAG:
    case NEU_REQ_UPDATE_TAG:
    case NEU_REQ_DEL_TAG:
    case NEU_REQ_ADD_TAG: {
        neu_req_add_tag_t *cmd = (neu_req_add_tag_t *) data;
        strcpy(pheader->receiver, cmd->driver);
        break;
    }
    case NEU_REQ_ADD_GTAG: {
        neu_req_add_gtag_t *cmd = (neu_req_add_gtag_t *) data;
        strcpy(pheader->receiver, cmd->driver);
        break;
    }
    case NEU_REQ_UPDATE_NODE:
    case NEU_REQ_NODE_CTL:
    case NEU_REQ_GET_NODE_STATE:
    case NEU_REQ_GET_NODE_SETTING:
    case NEU_REQ_NODE_SETTING: {
        neu_req_node_setting_t *cmd = (neu_req_node_setting_t *) data;
        strcpy(pheader->receiver, cmd->node);
        break;
    }
    case NEU_REQ_CHECK_SCHEMA:
    case NEU_REQ_GET_DRIVER_GROUP:
    case NEU_REQ_GET_SUB_DRIVER_TAGS: {
        strcpy(pheader->receiver, "manager");
        break;
    }
    case NEU_REQRESP_NODE_DELETED: {
        neu_reqresp_node_deleted_t *cmd = (neu_reqresp_node_deleted_t *) data;
        strcpy(pheader->receiver, cmd->node);
        break;
    }
    case NEU_REQ_UPDATE_LOG_LEVEL: {
        neu_req_update_log_level_t *cmd = (neu_req_update_log_level_t *) data;
        strcpy(pheader->receiver, cmd->node);
        break;
    }
    case NEU_REQ_PRGFILE_UPLOAD: {
        neu_req_prgfile_upload_t *cmd = (neu_req_prgfile_upload_t *) data;
        strcpy(pheader->receiver, cmd->driver);
        break;
    }
    case NEU_REQ_PRGFILE_PROCESS: {
        neu_req_prgfile_process_t *cmd = (neu_req_prgfile_process_t *) data;
        strcpy(pheader->receiver, cmd->driver);
        break;
    }
    case NEU_RESP_PRGFILE_PROCESS: {
        strcpy(pheader->receiver, header.sender);
        break;
    }
    case NEU_REQ_SCAN_TAGS: {
        neu_req_scan_tags_t *cmd = (neu_req_scan_tags_t *) data;
        strcpy(pheader->receiver, cmd->driver);
        break;
    }
    default:
        break;
    }
    
    // 发送消息
    ret = neu_send_msg(adapter->control_fd, msg);
    if (0 != ret) {
        nlog_error(
            "adapter: %s send %d command %s failed, ret: %d-%d, errno: %s(%d)",
            adapter->name, adapter->control_fd,
            neu_reqresp_type_string(pheader->type), ret, pheader->len,
            strerror(errno), errno);
        neu_msg_free(msg);
        return -1;
    } else {
        return 0;
    }
}

/**
 * @brief 处理并发送适配器响应。
 *
 * 此函数处理接收到的请求/响应头部，并生成相应的消息以响应请求。它首先检查请求类型是否不是
 *  `NEU_REQRESP_TRANS_DATA`，然后调用 `neu_msg_exchange` 交换消息头信息，接着
 * 生成消息体。最终通过控制文件描述符发送该消息。如果发送过程中出现错误，则记录错误日志并释放消息资源。
 *
 * @param adapter 指向 `neu_adapter_t` 结构体的指针，表示当前适配器对象。
 * @param header  请求/响应头部结构体指针，包含命令类型和上下文信息等。
 * @param data    消息体数据，具体格式取决于请求/响应类型。
 * @return 成功时返回 0；如果发生错误（如消息发送失败），则返回错误码。
 */
static int adapter_response(neu_adapter_t *adapter, neu_reqresp_head_t *header,
                            void *data)
{
    assert(header->type != NEU_REQRESP_TRANS_DATA);
    neu_msg_exchange(header);

    neu_msg_gen(header, data);

    /**
     * @note
     * 
     * 强制类型转换只是改变了编译器对指针的解释方式，而不会改变指针所指向的实际内存地址。
     * 编译器会将 header 指针从原本的 neu_reqresp_head_t * 类型，视为 neu_msg_t * 类型。
     * 由于 header 指向的内存地址是 neu_msg_t 结构体的起始地址，所以这种转换在逻辑上是合理的。
     * 如果不是则会有内存布局不一致的问题，导致强制转换后访问成员出错
     */
    neu_msg_t *msg = (neu_msg_t *) header;
    int        ret = neu_send_msg(adapter->control_fd, msg);
    if (0 != ret) {
        nlog_error("adapter: %s send response %s failed, ret: %d, errno: %d",
                   adapter->name, neu_reqresp_type_string(header->type), ret,
                   errno);
        neu_msg_free(msg);
    }

    return ret;
}

/**
 * @brief 发送适配器响应到指定的目标地址。
 *
 * 此函数用于发送适配器响应到指定的目标地址。它首先检查请求类型是否为 `NEU_REQRESP_TRANS_DATA`，
 * 然后创建一个新的消息对象，并设置消息头部信息。接着将响应发送到指定的目标地址。
 * 如果发送过程中出现错误，则记录错误日志并释放消息资源。
 *
 * @param adapter 指向 `neu_adapter_t` 结构体的指针，表示当前适配器对象。
 * @param header  请求/响应头部结构体指针，包含命令类型和上下文信息等。
 * @param data    消息体数据，具体格式取决于请求/响应类型。
 * @param dst     目标地址，使用 `sockaddr_un` 结构体表示 Unix 域套接字地址。
 * @return 成功时返回 0；如果发生错误（如消息发送失败），则返回错误码。
 */
static int adapter_responseto(neu_adapter_t *     adapter,
                              neu_reqresp_head_t *header, void *data,
                              struct sockaddr_un dst)
{
    //只处理 NEU_REQRESP_TRANS_DATA 类型的请求
    assert(header->type == NEU_REQRESP_TRANS_DATA);

    neu_msg_t *msg = neu_msg_new(header->type, header->ctx, data);
    if (NULL == msg) {
        return NEU_ERR_EINTERNAL;
    }
    neu_reqresp_head_t *pheader = neu_msg_get_header(msg);
    strcpy(pheader->sender, adapter->name);

    int ret = neu_send_msg_to(adapter->control_fd, &dst, msg);
    if (0 != ret) {
        nlog_error("adapter: %s send responseto %s failed, ret: %d, errno: %d",
                   adapter->name, neu_reqresp_type_string(header->type), ret,
                   errno);
        neu_msg_free(msg);
    }

    return ret;
}

/**
 * @brief 处理传输数据事件。
 *
 * 在适配器从套接字接收到消息后，根据消息类型将数据压入适配器的消息队列msg_q
 * 或者直接处理请求
 *
 * @param type     事件类型，必须是 `NEU_EVENT_IO_READ` 
 * @param fd       文件描述符，用于接收数据。
 * @param usr_data 用户数据，应为指向 `neu_adapter_t` 结构体的指针。
 * @return 返回 0 表示成功处理事件；非零值表示处理失败。
 */
static int adapter_trans_data(enum neu_event_io_type type, int fd,
                              void *usr_data)
{
    neu_adapter_t *adapter = (neu_adapter_t *) usr_data;

    // 检查事件类型： 只处理 NEU_EVENT_IO_READ
    if (type != NEU_EVENT_IO_READ) {
        nlog_warn("adapter: %s recv close, exit loop, fd: %d", adapter->name,
                  fd);
        return 0;
    }

    // 从适配器的传输数据套接字接收消息
    neu_msg_t *msg = NULL;
    int        rv  = neu_recv_msg(adapter->trans_data_fd, &msg);
    if (0 != rv) {
        nlog_warn("adapter: %s recv trans data failed, ret: %d, errno: %s(%d)",
                  adapter->name, rv, strerror(errno), errno);
        return 0;
    }

    // 获取消息头部
    neu_reqresp_head_t *header = neu_msg_get_header(msg);

    nlog_debug("adapter(%s) recv msg from: %s %p, type: %s", adapter->name,
               header->sender, header->ctx,
               neu_reqresp_type_string(header->type));
    
    // 检查消息类型：对非 NEU_REQRESP_TRANS_DATA，NEU_RESP_ERROR 类型记录告警
    if (header->type != NEU_REQRESP_TRANS_DATA &&
        header->type != NEU_RESP_ERROR) {
        nlog_warn("adapter: %s recv msg type error, type: %s", adapter->name,
                  neu_reqresp_type_string(header->type));
        neu_msg_free(msg);
        return 0;
    }

    /**
     * @note
     * 
     * - 1:为了及时处理一些紧急或需要立即响应的消息，比如错误响应消息 NEU_RESP_ERROR 。
     *   这些消息可能需要马上处理，而不能等待消息队列中的消息依次处理。
     * - 2:对于消息类型NEU_REQRESP_TRANS_DATA 则由消费线程执行adapter_consumer处理
     *   消息队列中的消息
     */

    // 情况1：NEU_REQRESP_TRANS_DATA
    if (header->type == NEU_REQRESP_TRANS_DATA) {
        if (adapter_msg_q_push(adapter->msg_q, msg) < 0) {
            nlog_warn("adapter: %s trans data msg q is full, drop msg",
                      adapter->name);
            neu_trans_data_free((neu_reqresp_trans_data_t *) &header[1]);
            neu_msg_free(msg);
        }
        return 0;
    }
    
    // 情况2： NEU_RESP_ERROR
    adapter->module->intf_funs->request(
        adapter->plugin, (neu_reqresp_head_t *) header, &header[1]);

    neu_msg_free(msg);
    return 0;
}

/**
 * @brief 适配器的事件循环处理函数。
 *
 * 该函数用于处理适配器接收到的消息，根据消息类型执行相应的操作。它会监听指定的文件描述符，
 * 当有可读事件发生时，接收消息并根据消息头中的类型进行不同的处理，如订阅、取消订阅、读写操作等。
 *
 * @param type 事件类型，指示是读事件还是其他类型的事件。
 * @param fd 监听的文件描述符，用于接收消息。
 * @param usr_data 用户数据，通常是指向 `neu_adapter_t` 结构体的指针，代表适配器实例。
 * @return 总是返回 0，表示处理完成。
 */
static int adapter_loop(enum neu_event_io_type type, int fd, void *usr_data)
{
    neu_adapter_t *adapter = (neu_adapter_t *) usr_data;

    // 检查事件类型是否为读事件
    if (type != NEU_EVENT_IO_READ) {
        nlog_warn("adapter: %s recv close, exit loop, fd: %d", adapter->name,
                  fd);
        return 0;
    }

    neu_msg_t *msg = NULL;
    // 从控制文件描述符接收消息
    int        rv  = neu_recv_msg(adapter->control_fd, &msg);
    if (0 != rv) {
        nlog_warn("adapter: %s recv failed, ret: %d, errno: %s(%d)",
                  adapter->name, rv, strerror(errno), errno);
        return 0;
    }

    neu_reqresp_head_t *header = neu_msg_get_header(msg);

    nlog_info("adapter(%s) recv msg from: %s %p, type: %s", adapter->name,
              header->sender, header->ctx,
              neu_reqresp_type_string(header->type));

    // 根据消息类型做不同的处理
    switch (header->type) {
    case NEU_REQ_SUBSCRIBE_GROUP: {
        neu_req_subscribe_t *cmd   = (neu_req_subscribe_t *) &header[1];
        neu_resp_error_t     error = { 0 };

        if (adapter->module->type == NEU_NA_TYPE_DRIVER) {
            neu_adapter_driver_subscribe((neu_adapter_driver_t *) adapter, cmd);
        } else {
            adapter->module->intf_funs->request(
                adapter->plugin, (neu_reqresp_head_t *) header, &header[1]);
            error.error = NEU_ERR_GROUP_NOT_ALLOW;
        }

        if (error.error == NEU_ERR_SUCCESS && header->monitor) {
            notify_monitor(adapter, NEU_REQ_SUBSCRIBE_GROUP_EVENT, cmd);
        }

        neu_msg_free(msg);
        break;
    }
    case NEU_REQ_UNSUBSCRIBE_GROUP: {
        neu_req_unsubscribe_t *cmd = (neu_req_unsubscribe_t *) &header[1];
        if (adapter->module->type == NEU_NA_TYPE_DRIVER) {
            neu_adapter_driver_unsubscribe((neu_adapter_driver_t *) adapter,
                                           cmd);
        } else {
            adapter->module->intf_funs->request(
                adapter->plugin, (neu_reqresp_head_t *) header, &header[1]);
        }
        neu_msg_free(msg);
        break;
    }
    case NEU_REQ_UPDATE_SUBSCRIBE_GROUP:
    case NEU_RESP_GET_DRIVER_GROUP:
    case NEU_REQRESP_NODE_DELETED:
    case NEU_RESP_GET_SUB_DRIVER_TAGS:
    case NEU_REQ_UPDATE_NODE:
    case NEU_RESP_GET_NODE_STATE:
    case NEU_RESP_GET_NODES_STATE:
    case NEU_RESP_GET_NODE_SETTING:
    case NEU_REQ_UPDATE_GROUP:
    case NEU_RESP_GET_SUBSCRIBE_GROUP:
    case NEU_RESP_ADD_TAG:
    case NEU_RESP_ADD_GTAG:
    case NEU_RESP_UPDATE_TAG:
    case NEU_RESP_GET_TAG:
    case NEU_RESP_GET_NODE:
    case NEU_RESP_GET_PLUGIN:
    case NEU_RESP_GET_GROUP:
    case NEU_RESP_ERROR:
    case NEU_REQRESP_NODES_STATE:
    case NEU_REQ_PRGFILE_PROCESS:
    case NEU_RESP_PRGFILE_PROCESS:
    case NEU_RESP_CHECK_SCHEMA:
    case NEU_RESP_DRIVER_ACTION:
    case NEU_RESP_DRIVER_DIRECTORY:
    case NEU_RESP_FUP_OPEN:
    case NEU_RESP_FDOWN_OPEN:
    case NEU_RESP_FUP_DATA:
    case NEU_REQ_FDOWN_DATA:
    case NEU_REQ_ADD_NODE_EVENT:
    case NEU_REQ_DEL_NODE_EVENT:
    case NEU_REQ_NODE_CTL_EVENT:
    case NEU_REQ_NODE_SETTING_EVENT:
    case NEU_REQ_ADD_GROUP_EVENT:
    case NEU_REQ_DEL_GROUP_EVENT:
    case NEU_REQ_UPDATE_GROUP_EVENT:
    case NEU_REQ_ADD_TAG_EVENT:
    case NEU_REQ_DEL_TAG_EVENT:
    case NEU_REQ_UPDATE_TAG_EVENT:
    case NEU_REQ_ADD_GTAG_EVENT:
    case NEU_REQ_ADD_PLUGIN_EVENT:
    case NEU_REQ_DEL_PLUGIN_EVENT:
    case NEU_REQ_SUBSCRIBE_GROUP_EVENT:
    case NEU_REQ_UNSUBSCRIBE_GROUP_EVENT:
    case NEU_REQ_UPDATE_SUBSCRIBE_GROUP_EVENT:
    case NEU_REQ_SUBSCRIBE_GROUPS_EVENT:
    case NEU_RESP_WRITE_TAGS:
        adapter->module->intf_funs->request(
            adapter->plugin, (neu_reqresp_head_t *) header, &header[1]);
        neu_msg_free(msg);
        break;
    case NEU_RESP_READ_GROUP:
        adapter->module->intf_funs->request(
            adapter->plugin, (neu_reqresp_head_t *) header, &header[1]);
        neu_resp_read_free((neu_resp_read_group_t *) &header[1]);
        neu_msg_free(msg);
        break;
    case NEU_REQ_READ_GROUP: {
        neu_resp_error_t error = { 0 };

        if (adapter->module->type == NEU_NA_TYPE_DRIVER) {
            neu_adapter_driver_read_group((neu_adapter_driver_t *) adapter,
                                          header);
        } else {
            neu_req_read_group_fini((neu_req_read_group_t *) &header[1]);
            error.error  = NEU_ERR_GROUP_NOT_ALLOW;
            header->type = NEU_RESP_ERROR;
            neu_msg_exchange(header);
            reply(adapter, header, &error);
        }

        break;
    }
    case NEU_RESP_READ_GROUP_PAGINATE:
        adapter->module->intf_funs->request(
            adapter->plugin, (neu_reqresp_head_t *) header, &header[1]);
        neu_resp_read_paginate_free(
            (neu_resp_read_group_paginate_t *) &header[1]);
        neu_msg_free(msg);
        break;
    case NEU_REQ_READ_GROUP_PAGINATE: {
        neu_resp_error_t error = { 0 };

        if (adapter->module->type == NEU_NA_TYPE_DRIVER) {
            neu_adapter_driver_read_group_paginate(
                (neu_adapter_driver_t *) adapter, header);
        } else {
            neu_req_read_group_paginate_fini(
                (neu_req_read_group_paginate_t *) &header[1]);
            error.error  = NEU_ERR_GROUP_NOT_ALLOW;
            header->type = NEU_RESP_ERROR;
            neu_msg_exchange(header);
            reply(adapter, header, &error);
        }

        break;
    }
    case NEU_REQ_WRITE_TAG: {
        neu_resp_error_t error = { 0 };

        neu_otel_trace_ctx trace = NULL;
        neu_otel_scope_ctx scope = NULL;
        if (neu_otel_control_is_started()) {
            trace = neu_otel_find_trace(header->ctx);
            if (trace) {
                scope = neu_otel_add_span(trace);
                neu_otel_scope_set_span_name(scope, "adapter write tag");
                char new_span_id[36] = { 0 };
                neu_otel_new_span_id(new_span_id);
                neu_otel_scope_set_span_id(scope, new_span_id);
                uint8_t *p_sp_id = neu_otel_scope_get_pre_span_id(scope);
                if (p_sp_id) {
                    neu_otel_scope_set_parent_span_id2(scope, p_sp_id, 8);
                }
                neu_otel_scope_add_span_attr_int(scope, "thread id",
                                                 (int64_t) pthread_self());
                neu_otel_scope_set_span_start_time(scope, neu_time_ns());
            }
        }

        bool re_flag = false;

        if (adapter->module->type == NEU_NA_TYPE_DRIVER) {
            int w_error = neu_adapter_driver_write_tag(
                (neu_adapter_driver_t *) adapter, header);
            if (NEU_ERR_SUCCESS == w_error) {
                re_flag = true;
            } else {
                if (neu_otel_control_is_started() && trace) {
                    if (w_error != NEU_ERR_SUCCESS) {
                        neu_otel_scope_set_status_code2(
                            scope, NEU_OTEL_STATUS_ERROR, w_error);
                    } else {
                        neu_otel_scope_set_status_code2(
                            scope, NEU_OTEL_STATUS_OK, w_error);
                    }
                }
            }
        } else {
            neu_req_write_tag_fini((neu_req_write_tag_t *) &header[1]);
            error.error  = NEU_ERR_GROUP_NOT_ALLOW;
            header->type = NEU_RESP_ERROR;
            neu_msg_exchange(header);
            reply(adapter, header, &error);
            if (neu_otel_control_is_started() && trace) {
                neu_otel_scope_set_status_code2(scope, NEU_OTEL_STATUS_ERROR,
                                                NEU_ERR_GROUP_NOT_ALLOW);
            }
        }

        if (neu_otel_control_is_started() && trace) {
            neu_otel_scope_set_span_end_time(scope, neu_time_ns());
            if (!re_flag) {
                neu_otel_trace_set_final(trace);
            }
        }

        break;
    }
    case NEU_REQ_WRITE_TAGS: {
        neu_resp_error_t error = { 0 };

        neu_otel_trace_ctx trace = NULL;
        neu_otel_scope_ctx scope = NULL;
        if (neu_otel_control_is_started()) {
            trace = neu_otel_find_trace(header->ctx);
            if (trace) {
                scope = neu_otel_add_span(trace);
                neu_otel_scope_set_span_name(scope, "adapter write tags");
                char new_span_id[36] = { 0 };
                neu_otel_new_span_id(new_span_id);
                neu_otel_scope_set_span_id(scope, new_span_id);
                uint8_t *p_sp_id = neu_otel_scope_get_pre_span_id(scope);
                if (p_sp_id) {
                    neu_otel_scope_set_parent_span_id2(scope, p_sp_id, 8);
                }
                neu_otel_scope_add_span_attr_int(scope, "thread id",
                                                 (int64_t) pthread_self());
                neu_otel_scope_set_span_start_time(scope, neu_time_ns());
            }
        }

        bool re_flag = false;

        if (adapter->module->type != NEU_NA_TYPE_DRIVER) {
            neu_req_write_tags_fini((neu_req_write_tags_t *) &header[1]);
            error.error  = NEU_ERR_GROUP_NOT_ALLOW;
            header->type = NEU_RESP_ERROR;
            neu_msg_exchange(header);
            reply(adapter, header, &error);
            if (neu_otel_control_is_started() && trace) {
                neu_otel_scope_set_status_code2(scope, NEU_OTEL_STATUS_ERROR,
                                                NEU_ERR_GROUP_NOT_ALLOW);
            }
        } else {
            int w_error = neu_adapter_driver_write_tags(
                (neu_adapter_driver_t *) adapter, header);

            if (NEU_ERR_SUCCESS == w_error) {
                re_flag = true;
            } else {
                if (neu_otel_control_is_started() && trace) {
                    if (neu_otel_control_is_started() && trace) {
                        if (w_error != NEU_ERR_SUCCESS) {
                            neu_otel_scope_set_status_code2(
                                scope, NEU_OTEL_STATUS_ERROR, w_error);
                        } else {
                            neu_otel_scope_set_status_code2(
                                scope, NEU_OTEL_STATUS_OK, w_error);
                        }
                    }
                }
            }
        }

        if (neu_otel_control_is_started() && trace) {
            neu_otel_scope_set_span_end_time(scope, neu_time_ns());
            if (!re_flag) {
                neu_otel_trace_set_final(trace);
            }
        }

        break;
    }
    case NEU_REQ_WRITE_GTAGS: {
        neu_resp_error_t error = { 0 };

        neu_otel_trace_ctx trace = NULL;
        neu_otel_scope_ctx scope = NULL;
        if (neu_otel_control_is_started()) {
            trace = neu_otel_find_trace(header->ctx);
            if (trace) {
                scope = neu_otel_add_span(trace);
                neu_otel_scope_set_span_name(scope, "adapter write tags");
                char new_span_id[36] = { 0 };
                neu_otel_new_span_id(new_span_id);
                neu_otel_scope_set_span_id(scope, new_span_id);
                uint8_t *p_sp_id = neu_otel_scope_get_pre_span_id(scope);
                if (p_sp_id) {
                    neu_otel_scope_set_parent_span_id2(scope, p_sp_id, 8);
                }
                neu_otel_scope_add_span_attr_int(scope, "thread id",
                                                 (int64_t) pthread_self());
                neu_otel_scope_set_span_start_time(scope, neu_time_ns());
            }
        }

        bool re_flag = false;

        if (adapter->module->type != NEU_NA_TYPE_DRIVER) {
            neu_req_write_gtags_fini((neu_req_write_gtags_t *) &header[1]);
            error.error  = NEU_ERR_GROUP_NOT_ALLOW;
            header->type = NEU_RESP_ERROR;
            neu_msg_exchange(header);
            reply(adapter, header, &error);

            if (neu_otel_control_is_started() && trace) {
                neu_otel_scope_set_status_code2(scope, NEU_OTEL_STATUS_ERROR,
                                                NEU_ERR_GROUP_NOT_ALLOW);
            }
        } else {
            int w_error = neu_adapter_driver_write_gtags(
                (neu_adapter_driver_t *) adapter, header);

            if (NEU_ERR_SUCCESS == w_error) {
                re_flag = true;
            } else {
                if (neu_otel_control_is_started() && trace) {
                    if (neu_otel_control_is_started() && trace) {
                        if (w_error != NEU_ERR_SUCCESS) {
                            neu_otel_scope_set_status_code2(
                                scope, NEU_OTEL_STATUS_ERROR, w_error);
                        } else {
                            neu_otel_scope_set_status_code2(
                                scope, NEU_OTEL_STATUS_OK, w_error);
                        }
                    }
                }
            }
        }

        if (neu_otel_control_is_started() && trace) {
            neu_otel_scope_set_span_end_time(scope, neu_time_ns());
            if (!re_flag) {
                neu_otel_trace_set_final(trace);
            }
        }
        break;
    }
    case NEU_REQ_NODE_SETTING: {
        neu_req_node_setting_t *cmd   = (neu_req_node_setting_t *) &header[1];
        neu_resp_error_t        error = { 0 };
        nlog_notice("setting node:%s params:%s", cmd->node, cmd->setting);
        error.error = neu_adapter_set_setting(adapter, cmd->setting);
        if (error.error == NEU_ERR_SUCCESS) {
            adapter_storage_setting(adapter->name, cmd->setting);
            // ownership of `cmd->setting` transfer
            if (header->monitor) {
                notify_monitor(adapter, NEU_REQ_NODE_SETTING_EVENT, cmd);
            } else {
                free(cmd->setting);
            }
        } else {
            free(cmd->setting);
        }

        header->type = NEU_RESP_ERROR;
        neu_msg_exchange(header);
        reply(adapter, header, &error);
        break;
    }
    case NEU_REQ_GET_NODE_SETTING: {
        neu_resp_get_node_setting_t resp  = { 0 };
        neu_resp_error_t            error = { 0 };

        neu_msg_exchange(header);
        error.error = neu_adapter_get_setting(adapter, &resp.setting);
        if (error.error != NEU_ERR_SUCCESS) {
            header->type = NEU_RESP_ERROR;
            reply(adapter, header, &error);
        } else {
            header->type = NEU_RESP_GET_NODE_SETTING;
            strcpy(resp.node, adapter->name);
            reply(adapter, header, &resp);
        }
        break;
    }
    case NEU_REQ_GET_NODE_STATE: {
        neu_resp_get_node_state_t *resp =
            (neu_resp_get_node_state_t *) &header[1];

        if (NULL != adapter->metrics) {
            pthread_mutex_lock(&adapter->metrics->lock);
            neu_metric_entry_t *e = NULL;
            HASH_FIND_STR(adapter->metrics->entries, NEU_METRIC_LAST_RTT_MS, e);
            resp->rtt = NULL != e ? e->value : 0;
            pthread_mutex_unlock(&adapter->metrics->lock);
        }
        resp->state  = neu_adapter_get_state(adapter);
        header->type = NEU_RESP_GET_NODE_STATE;
        neu_msg_exchange(header);
        reply(adapter, header, resp);
        break;
    }
    case NEU_REQ_GET_GROUP: {
        neu_msg_exchange(header);

        if (adapter->module->type == NEU_NA_TYPE_DRIVER) {
            neu_resp_get_group_t resp = {
                .groups = neu_adapter_driver_get_group(
                    (neu_adapter_driver_t *) adapter)
            };
            header->type = NEU_RESP_GET_GROUP;
            reply(adapter, header, &resp);
        } else {
            neu_resp_error_t error = { .error = NEU_ERR_GROUP_NOT_ALLOW };

            header->type = NEU_RESP_ERROR;
            reply(adapter, header, &error);
        }
        break;
    }
    case NEU_REQ_GET_TAG: {
        neu_req_get_tag_t *cmd   = (neu_req_get_tag_t *) &header[1];
        neu_resp_error_t   error = { .error = 0 };
        UT_array *         tags  = NULL;

        if (adapter->module->type == NEU_NA_TYPE_DRIVER) {
            error.error = neu_adapter_driver_query_tag(
                (neu_adapter_driver_t *) adapter, cmd->group, cmd->name, &tags);
        } else {
            error.error = NEU_ERR_GROUP_NOT_ALLOW;
        }

        neu_msg_exchange(header);
        if (error.error != NEU_ERR_SUCCESS) {
            header->type = NEU_RESP_ERROR;
            reply(adapter, header, &error);
        } else {
            neu_resp_get_tag_t resp = { .tags = tags };

            header->type = NEU_RESP_GET_TAG;
            reply(adapter, header, &resp);
        }

        break;
    }
    case NEU_REQ_ADD_GROUP: {
        neu_req_add_group_t *cmd   = (neu_req_add_group_t *) &header[1];
        neu_resp_error_t     error = { 0 };
        nlog_notice("add group node:%s group:%s interval:%d", cmd->driver,
                    cmd->group, cmd->interval);
        if (cmd->interval < NEU_GROUP_INTERVAL_LIMIT) {
            error.error = NEU_ERR_GROUP_PARAMETER_INVALID;
        } else {
            if (adapter->module->type == NEU_NA_TYPE_DRIVER) {
                error.error = neu_adapter_driver_add_group(
                    (neu_adapter_driver_t *) adapter, cmd->group, cmd->interval,
                    NULL);
            } else {
                error.error = NEU_ERR_GROUP_NOT_ALLOW;
            }
        }

        if (error.error == NEU_ERR_SUCCESS) {
            adapter_storage_add_group(adapter->name, cmd->group, cmd->interval,
                                      NULL);
            if (header->monitor) {
                notify_monitor(adapter, NEU_REQ_ADD_GROUP_EVENT, cmd);
            }
        }

        neu_msg_exchange(header);
        header->type = NEU_RESP_ERROR;
        reply(adapter, header, &error);
        break;
    }
    case NEU_REQ_UPDATE_DRIVER_GROUP: {
        neu_req_update_group_t *cmd  = (neu_req_update_group_t *) &header[1];
        neu_resp_update_group_t resp = { 0 };
        nlog_notice("update group node:%s old_name:%s new_name:%s interval:%d",
                    header->receiver, cmd->group, cmd->new_name, cmd->interval);
        if (adapter->module->type == NEU_NA_TYPE_DRIVER) {
            resp.error = neu_adapter_driver_update_group(
                (neu_adapter_driver_t *) adapter, cmd->group, cmd->new_name,
                cmd->interval);
        } else {
            resp.error = NEU_ERR_GROUP_NOT_ALLOW;
        }

        if (resp.error == NEU_ERR_SUCCESS) {
            adapter_storage_update_group(adapter->name, cmd->group,
                                         cmd->new_name, cmd->interval);
            if (header->monitor) {
                notify_monitor(adapter, NEU_REQ_UPDATE_GROUP_EVENT, cmd);
            }
        }

        strcpy(resp.driver, cmd->driver);
        strcpy(resp.group, cmd->group);
        strcpy(resp.new_name, cmd->new_name);
        header->type = NEU_RESP_UPDATE_DRIVER_GROUP;
        neu_msg_exchange(header);
        reply(adapter, header, &resp);
        break;
    }
    case NEU_REQ_DEL_GROUP: {
        neu_req_del_group_t *cmd   = (neu_req_del_group_t *) &header[1];
        neu_resp_error_t     error = { 0 };
        nlog_notice("del group node:%s group:%s", cmd->driver, cmd->group);
        if (adapter->module->type == NEU_NA_TYPE_DRIVER) {
            error.error = neu_adapter_driver_del_group(
                (neu_adapter_driver_t *) adapter, cmd->group);
        } else {
            adapter->module->intf_funs->request(
                adapter->plugin, (neu_reqresp_head_t *) header, &header[1]);
            neu_msg_free(msg);
            break;
        }

        if (error.error == NEU_ERR_SUCCESS) {
            adapter_storage_del_group(cmd->driver, cmd->group);
            if (header->monitor) {
                notify_monitor(adapter, NEU_REQ_DEL_GROUP_EVENT, cmd);
            }
        }

        neu_msg_exchange(header);
        header->type = NEU_RESP_ERROR;
        reply(adapter, header, &error);
        break;
    }
    case NEU_REQ_NODE_CTL: {
        neu_req_node_ctl_t *cmd   = (neu_req_node_ctl_t *) &header[1];
        neu_resp_error_t    error = { 0 };

        switch (cmd->ctl) {
        case NEU_ADAPTER_CTL_START:
            error.error = neu_adapter_start(adapter);
            break;
        case NEU_ADAPTER_CTL_STOP:
            error.error = neu_adapter_stop(adapter);
            break;
        }

        if (0 == error.error && header->monitor) {
            notify_monitor(adapter, NEU_REQ_NODE_CTL_EVENT, cmd);
        }

        neu_msg_exchange(header);
        header->type = NEU_RESP_ERROR;
        reply(adapter, header, &error);
        break;
    }
    case NEU_REQ_NODE_RENAME: {
        neu_req_node_rename_t *cmd  = (neu_req_node_rename_t *) &header[1];
        neu_resp_node_rename_t resp = { 0 };
        resp.error = neu_adapter_rename(adapter, cmd->new_name);
        strcpy(header->receiver, header->sender);
        strcpy(header->sender, cmd->new_name);
        strcpy(resp.node, cmd->node);
        strcpy(resp.new_name, cmd->new_name);
        header->type = NEU_RESP_NODE_RENAME;
        reply(adapter, header, &resp);
        break;
    }
    case NEU_REQ_DEL_TAG: {
        neu_req_del_tag_t *cmd   = (neu_req_del_tag_t *) &header[1];
        neu_resp_error_t   error = { 0 };

        if (adapter->module->type == NEU_NA_TYPE_DRIVER) {
            for (int i = 0; i < cmd->n_tag; i++) {
                nlog_notice("del tag node:%s group:%s tag:%s", cmd->driver,
                            cmd->group, cmd->tags[i]);
                int ret = neu_adapter_driver_del_tag(
                    (neu_adapter_driver_t *) adapter, cmd->group, cmd->tags[i]);
                if (0 == ret) {
                    adapter_storage_del_tag(cmd->driver, cmd->group,
                                            cmd->tags[i]);
                } else {
                    error.error = ret;
                    break;
                }
            }
        } else {
            error.error = NEU_ERR_GROUP_NOT_ALLOW;
        }

        if (0 == error.error && header->monitor) {
            notify_monitor(adapter, NEU_REQ_DEL_TAG_EVENT, cmd);
        } else {
            for (uint16_t i = 0; i < cmd->n_tag; i++) {
                free(cmd->tags[i]);
            }
            free(cmd->tags);
        }

        neu_msg_exchange(header);
        header->type = NEU_RESP_ERROR;
        reply(adapter, header, &error);
        break;
    }
    case NEU_REQ_ADD_TAG: {
        neu_req_add_tag_t *cmd  = (neu_req_add_tag_t *) &header[1];
        neu_resp_add_tag_t resp = { 0 };

        if (adapter->module->type == NEU_NA_TYPE_DRIVER) {
            for (int i = 0; i < cmd->n_tag; i++) {
                int ret = neu_adapter_driver_validate_tag(
                    (neu_adapter_driver_t *) adapter, cmd->group,
                    &cmd->tags[i]);
                if (ret == 0) {
                    resp.index += 1;
                } else {
                    resp.error = ret;
                    break;
                }
            }
        } else {
            resp.error = NEU_ERR_GROUP_NOT_ALLOW;
        }

        if (resp.index > 0) {
            int ret = neu_adapter_driver_try_add_tag(
                (neu_adapter_driver_t *) adapter, cmd->group, cmd->tags,
                resp.index);
            if (ret != 0) {
                resp.index = 0;
                resp.error = ret;
            }
        }

        for (int i = 0; i < resp.index; i++) {
            int ret = neu_adapter_driver_add_tag(
                (neu_adapter_driver_t *) adapter, cmd->group, &cmd->tags[i],
                NEU_DEFAULT_GROUP_INTERVAL);
            if (ret != 0) {
                neu_adapter_driver_try_del_tag((neu_adapter_driver_t *) adapter,
                                               resp.index - i);
                resp.index = i;
                resp.error = ret;
                break;
            }
        }

        for (uint16_t i = resp.index; i < cmd->n_tag; i++) {
            neu_tag_fini(&cmd->tags[i]);
        }

        if (resp.index) {
            // we have added some tags, try to persist
            adapter_storage_add_tags(cmd->driver, cmd->group, cmd->tags,
                                     resp.index);
            cmd->n_tag = resp.index;
            if (header->monitor) {
                notify_monitor(adapter, NEU_REQ_ADD_TAG_EVENT, cmd);
            } else {
                neu_req_add_tag_fini(cmd);
            }
        } else {
            free(cmd->tags);
        }

        neu_msg_exchange(header);
        header->type = NEU_RESP_ADD_TAG;
        reply(adapter, header, &resp);
        break;
    }
    case NEU_REQ_ADD_GTAG: {
        neu_req_add_gtag_t *cmd   = (neu_req_add_gtag_t *) &header[1];
        neu_resp_add_tag_t  resp  = { 0 };
        int                 error = -1;

        if (adapter->module->type != NEU_NA_TYPE_DRIVER) {
            resp.error = NEU_ERR_GROUP_NOT_ALLOW;
        } else {
            if (neu_adapter_validate_gtags(adapter, cmd, &resp) == 0 &&
                neu_adapter_try_add_gtags(adapter, cmd, &resp) == 0 &&
                neu_adapter_add_gtags(adapter, cmd, &resp) == 0) {
                for (int i = 0; i < cmd->n_group; i++) {
                    adapter_storage_add_tags(cmd->driver, cmd->groups[i].group,
                                             cmd->groups[i].tags,
                                             cmd->groups[i].n_tag);
                }
                if (header->monitor) {
                    notify_monitor(adapter, NEU_REQ_ADD_GTAG_EVENT, cmd);
                    error = 0;
                }
            }
        }

        if (error != 0) {
            for (int i = 0; i < cmd->n_group; i++) {
                for (int j = 0; j < cmd->groups[i].n_tag; j++) {
                    neu_tag_fini(&cmd->groups[i].tags[j]);
                }
                free(cmd->groups[i].tags);
            }
            free(cmd->groups);
        }

        neu_msg_exchange(header);
        header->type = NEU_RESP_ADD_GTAG;
        reply(adapter, header, &resp);
        break;
    }
    case NEU_REQ_UPDATE_TAG: {
        neu_req_update_tag_t *cmd  = (neu_req_update_tag_t *) &header[1];
        neu_resp_update_tag_t resp = { 0 };

        if (adapter->module->type == NEU_NA_TYPE_DRIVER) {

            for (int i = 0; i < cmd->n_tag; i++) {
                int ret = neu_adapter_driver_validate_tag(
                    (neu_adapter_driver_t *) adapter, cmd->group,
                    &cmd->tags[i]);
                if (ret == 0) {
                    ret = neu_adapter_driver_update_tag(
                        (neu_adapter_driver_t *) adapter, cmd->group,
                        &cmd->tags[i]);
                    if (ret == 0) {
                        adapter_storage_update_tag(cmd->driver, cmd->group,
                                                   &cmd->tags[i]);

                        resp.index += 1;
                    } else {
                        resp.error = ret;
                        break;
                    }
                } else {
                    resp.error = ret;
                    break;
                }
            }
        } else {
            resp.error = NEU_ERR_GROUP_NOT_ALLOW;
        }

        for (uint16_t i = resp.index; i < cmd->n_tag; i++) {
            neu_tag_fini(&cmd->tags[i]);
        }
        if (resp.index > 0) {
            cmd->n_tag = resp.index;
            if (header->monitor) {
                notify_monitor(adapter, NEU_REQ_UPDATE_TAG_EVENT, cmd);
            } else {
                neu_req_add_tag_fini(cmd);
            }
        } else {
            free(cmd->tags);
        }

        neu_msg_exchange(header);
        header->type = NEU_RESP_UPDATE_TAG;
        reply(adapter, header, &resp);
        break;
    }
    case NEU_REQ_NODE_UNINIT: {
        neu_req_node_uninit_t *cmd = (neu_req_node_uninit_t *) &header[1];
        char                   name[NEU_NODE_NAME_LEN]     = { 0 };
        char                   receiver[NEU_NODE_NAME_LEN] = { 0 };

        neu_adapter_uninit(adapter);

        header->type = NEU_RESP_NODE_UNINIT;
        neu_msg_exchange(header);
        strcpy(header->sender, adapter->name);
        strcpy(cmd->node, adapter->name);

        neu_msg_gen(header, cmd);

        strcpy(name, adapter->name);
        strcpy(receiver, header->receiver);

        int ret = neu_send_msg(adapter->control_fd, msg);
        if (0 != ret) {
            nlog_error("%s %d send uninit msg to %s error: %s(%d)", name,
                       adapter->control_fd, receiver, strerror(errno), errno);
            neu_msg_free(msg);
        } else {
            nlog_notice("%s send uninit msg to %s succeeded", name, receiver);
        }
        break;
    }
    case NEU_REQ_UPDATE_LOG_LEVEL: {
        neu_req_update_log_level_t *cmd =
            (neu_req_update_log_level_t *) &header[1];
        neu_resp_error_t error = { 0 };
        adapter->log_level     = cmd->log_level;
        zlog_level_switch(neu_plugin_to_plugin_common(adapter->plugin)->log,
                          cmd->log_level);

        struct timeval tv = { 0 };
        gettimeofday(&tv, NULL);
        adapter->timestamp_lev = tv.tv_sec;

        neu_msg_exchange(header);
        header->type = NEU_RESP_ERROR;
        reply(adapter, header, &error);

        break;
    }
    case NEU_REQ_PRGFILE_UPLOAD: {
        adapter->module->intf_funs->request(
            adapter->plugin, (neu_reqresp_head_t *) header, &header[1]);
        break;
    }
    case NEU_REQ_SCAN_TAGS: {
        neu_adapter_driver_scan_tags((neu_adapter_driver_t *) adapter, header);
        break;
    }
    case NEU_RESP_SCAN_TAGS: {
        adapter->module->intf_funs->request(
            adapter->plugin, (neu_reqresp_head_t *) header, &header[1]);
        neu_msg_free(msg);
        break;
    }
    case NEU_REQ_TEST_READ_TAG: {
        neu_adapter_driver_test_read_tag((neu_adapter_driver_t *) adapter,
                                         header);
        break;
    }
    case NEU_RESP_TEST_READ_TAG: {
        adapter->module->intf_funs->request(
            adapter->plugin, (neu_reqresp_head_t *) header, &header[1]);
        neu_msg_free(msg);
        break;
    }
    case NEU_REQ_DRIVER_ACTION: {
        neu_resp_driver_action_t error = { 0 };
        neu_req_driver_action_t *cmd   = (neu_req_driver_action_t *) &header[1];

        neu_adapter_driver_cmd((neu_adapter_driver_t *) adapter,
                               (const char *) cmd->action);
        neu_msg_exchange(header);
        header->type = NEU_RESP_DRIVER_ACTION;
        reply(adapter, header, &error);

        free(cmd->action);
        break;
    }
    case NEU_REQ_DRIVER_DIRECTORY: {
        neu_req_driver_directory_t *cmd =
            (neu_req_driver_directory_t *) &header[1];

        neu_adapter_driver_directory((neu_adapter_driver_t *) adapter,
                                     (neu_reqresp_head_t *) header, cmd);
        break;
    }
    case NEU_REQ_FUP_OPEN: {
        neu_req_fup_open_t *cmd = (neu_req_fup_open_t *) &header[1];

        neu_adapter_driver_fup_open((neu_adapter_driver_t *) adapter,
                                    (neu_reqresp_head_t *) header, cmd->path);
        break;
    }
    case NEU_REQ_FDOWN_OPEN: {
        neu_req_fdown_open_t *cmd = (neu_req_fdown_open_t *) &header[1];

        neu_adapter_driver_fdown_open(
            (neu_adapter_driver_t *) adapter, (neu_reqresp_head_t *) header,
            header->sender, cmd->src_path, cmd->dst_path, cmd->size);
        break;
    }
    case NEU_RESP_FDOWN_DATA: {
        neu_resp_fdown_data_t *cmd = (neu_resp_fdown_data_t *) &header[1];
        neu_adapter_driver_fdown_data((neu_adapter_driver_t *) adapter,
                                      (neu_reqresp_head_t *) header, cmd->data,
                                      cmd->len, cmd->more);
        free(cmd->data);
        neu_msg_free(msg);
        break;
    }
    case NEU_REQ_FUP_DATA: {
        neu_req_fup_data_t *cmd = (neu_req_fup_data_t *) &header[1];

        neu_adapter_driver_fup_data((neu_adapter_driver_t *) adapter,
                                    (neu_reqresp_head_t *) header, cmd->path);
        break;
    }
    default:
        nlog_warn("adapter: %s recv msg type error, type: %s", adapter->name,
                  neu_reqresp_type_string(header->type));
        assert(false);
        break;
    }

    return 0;
}

int neu_adapter_validate_gtags(neu_adapter_t *adapter, neu_req_add_gtag_t *cmd,
                               neu_resp_add_tag_t *resp)
{
    neu_adapter_driver_t *driver_adapter = (neu_adapter_driver_t *) adapter;
    if (neu_adapter_driver_new_group_count(driver_adapter, cmd) +
            neu_adapter_driver_group_count(driver_adapter) >
        NEU_GROUP_MAX_PER_NODE) {
        resp->error = NEU_ERR_GROUP_MAX_GROUPS;
        resp->index = 0;
        return NEU_ERR_GROUP_MAX_GROUPS;
    }

    for (int group_index = 0; group_index < cmd->n_group; group_index++) {
        neu_gdatatag_t *current_group = &cmd->groups[group_index];
        for (int tag_index = 0; tag_index < current_group->n_tag; tag_index++) {
            int validation_result = neu_adapter_driver_validate_tag(
                driver_adapter, current_group->group,
                &current_group->tags[tag_index]);
            if (validation_result != 0) {
                resp->error = validation_result;
                resp->index = 0;
                return validation_result;
            }
            resp->index += 1;
        }
    }

    return 0;
}

int neu_adapter_try_add_gtags(neu_adapter_t *adapter, neu_req_add_gtag_t *cmd,
                              neu_resp_add_tag_t *resp)
{
    for (int group_index = 0; group_index < cmd->n_group; group_index++) {
        int add_result = neu_adapter_driver_try_add_tag(
            (neu_adapter_driver_t *) adapter, cmd->groups[group_index].group,
            cmd->groups[group_index].tags, cmd->groups[group_index].n_tag);
        if (add_result != 0) {
            for (int added_groups_count = 0; added_groups_count < group_index;
                 added_groups_count++) {
                neu_adapter_driver_try_del_tag(
                    (neu_adapter_driver_t *) adapter,
                    cmd->groups[added_groups_count].n_tag);
            }
            resp->index = 0;
            resp->error = add_result;
            return add_result;
        }
    }
    return 0;
}

int neu_adapter_add_gtags(neu_adapter_t *adapter, neu_req_add_gtag_t *cmd,
                          neu_resp_add_tag_t *resp)
{
    for (int group_index = 0; group_index < cmd->n_group; group_index++) {
        // ensure group created`
        neu_adapter_driver_add_group((neu_adapter_driver_t *) adapter,
                                     cmd->groups[group_index].group,
                                     cmd->groups[group_index].interval,
                                     cmd->groups[group_index].context);
        adapter_storage_add_group(adapter->name, cmd->groups[group_index].group,
                                  cmd->groups[group_index].interval,
                                  cmd->groups[group_index].context);
        for (int tag_index = 0; tag_index < cmd->groups[group_index].n_tag;
             tag_index++) {
            int add_tag_result = neu_adapter_driver_add_tag(
                (neu_adapter_driver_t *) adapter,
                cmd->groups[group_index].group,
                &cmd->groups[group_index].tags[tag_index],
                cmd->groups[group_index].interval);

            if (add_tag_result != 0) {
                for (int added_group_index = 0; added_group_index < group_index;
                     added_group_index++) {
                    for (int added_tag_index = 0;
                         added_tag_index < cmd->groups[added_group_index].n_tag;
                         added_tag_index++) {
                        neu_adapter_driver_del_tag(
                            (neu_adapter_driver_t *) adapter,
                            cmd->groups[added_group_index].group,
                            cmd->groups[added_group_index]
                                .tags[added_tag_index]
                                .name);
                    }
                }
                for (int added_tag_index = 0; added_tag_index < tag_index;
                     added_tag_index++) {
                    neu_adapter_driver_del_tag(
                        (neu_adapter_driver_t *) adapter,
                        cmd->groups[group_index].group,
                        cmd->groups[group_index].tags[added_tag_index].name);
                }

                neu_adapter_driver_try_del_tag((neu_adapter_driver_t *) adapter,
                                               cmd->groups[group_index].n_tag -
                                                   tag_index);

                for (++group_index; group_index < cmd->n_group; group_index++) {
                    neu_adapter_driver_try_del_tag(
                        (neu_adapter_driver_t *) adapter,
                        cmd->groups[group_index].n_tag);
                }

                resp->index = 0;
                resp->error = add_tag_result;
                return add_tag_result;
            }
        }
    }
    return 0;
}

void neu_adapter_destroy(neu_adapter_t *adapter)
{
    nlog_notice("adapter %s destroy", adapter->name);
    close(adapter->control_fd);
    close(adapter->trans_data_fd);

    adapter->module->intf_funs->close(adapter->plugin);

    if (NULL != adapter->metrics) {
        neu_metrics_del_node(adapter);
        neu_node_metrics_free(adapter->metrics);
    }

    if (adapter->consumer_tid != 0) {
        pthread_cancel(adapter->consumer_tid);
    }
    if (adapter->msg_q != NULL) {
        adapter_msg_q_free(adapter->msg_q);
    }

    char *setting = NULL;
    if (adapter_load_setting(adapter->name, &setting) != 0) {
        remove_logs(adapter->name);
    } else {
        free(setting);
    }

    if (adapter->name != NULL) {
        free(adapter->name);
    }
    if (NULL != adapter->setting) {
        free(adapter->setting);
    }

    neu_event_close(adapter->events);
#ifdef NEU_RELEASE
    if (adapter->handle != NULL) {
        dlclose(adapter->handle);
    }
#endif
    free(adapter);
}

int neu_adapter_uninit(neu_adapter_t *adapter)
{
    if (adapter->module->type == NEU_NA_TYPE_DRIVER) {
        neu_adapter_driver_uninit((neu_adapter_driver_t *) adapter);
    }
    adapter->module->intf_funs->uninit(adapter->plugin);

    neu_event_del_io(adapter->events, adapter->control_io);

    if (adapter->module->type == NEU_NA_TYPE_DRIVER) {
        neu_adapter_driver_destroy((neu_adapter_driver_t *) adapter);
    }

    nlog_notice("Stop the adapter(%s)", adapter->name);
    return 0;
}

/**
 * @brief 启动指定的适配器。
 *
 * 该函数用于启动一个适配器。在启动之前，会检查适配器的当前状态，
 * 只有当适配器处于就绪（NEU_NODE_RUNNING_STATE_READY）或
 * 已停止（NEU_NODE_RUNNING_STATE_STOPPED）状态时，
 * 才会尝试启动。如果适配器处于初始化（NEU_NODE_RUNNING_STATE_INIT）
 * 或正在运行（NEU_NODE_RUNNING_STATE_RUNNING）状态，则会返回相应的错误码。
 *
 * 当适配器成功启动后，其状态会更新为正在运行（NEU_NODE_RUNNING_STATE_RUNNING），
 * 并将该状态存储到持久化存储中。如果适配器是驱动类型（NEU_NA_TYPE_DRIVER），
 * 还会启动驱动组定时器。
 *
 * @param adapter 指向要启动的适配器的指针。
 *
 * @return neu_err_code_e 启动操作的结果，可能的返回值如下：
 *         - NEU_ERR_SUCCESS: 适配器成功启动。
 *         - NEU_ERR_NODE_NOT_READY: 适配器处于初始化状态，无法启动。
 *         - NEU_ERR_NODE_IS_RUNNING: 适配器已经在运行，无需再次启动。
 */
int neu_adapter_start(neu_adapter_t *adapter)
{
    const neu_plugin_intf_funs_t *intf_funs = adapter->module->intf_funs;
    neu_err_code_e                error     = NEU_ERR_SUCCESS;

    switch (adapter->state) {
    case NEU_NODE_RUNNING_STATE_INIT:
        error = NEU_ERR_NODE_NOT_READY;
        break;
    case NEU_NODE_RUNNING_STATE_RUNNING:
        error = NEU_ERR_NODE_IS_RUNNING;
        break;
    case NEU_NODE_RUNNING_STATE_READY:
    case NEU_NODE_RUNNING_STATE_STOPPED:
        break;
    }

    if (error != NEU_ERR_SUCCESS) {
        return error;
    }

    error = intf_funs->start(adapter->plugin);
    if (error == NEU_ERR_SUCCESS) {
        adapter->state = NEU_NODE_RUNNING_STATE_RUNNING;
        adapter_storage_state(adapter->name, adapter->state);
        if (NEU_NA_TYPE_DRIVER == neu_adapter_get_type(adapter)) {
            // 启动组定时器
            neu_adapter_driver_start_group_timer(
                (neu_adapter_driver_t *) adapter);
        }
    }

    return error;
}

int neu_adapter_start_single(neu_adapter_t *adapter)
{
    const neu_plugin_intf_funs_t *intf_funs = adapter->module->intf_funs;

    adapter->state = NEU_NODE_RUNNING_STATE_RUNNING;
    return intf_funs->start(adapter->plugin);
}

int neu_adapter_stop(neu_adapter_t *adapter)
{
    const neu_plugin_intf_funs_t *intf_funs = adapter->module->intf_funs;
    neu_err_code_e                error     = NEU_ERR_SUCCESS;

    switch (adapter->state) {
    case NEU_NODE_RUNNING_STATE_INIT:
    case NEU_NODE_RUNNING_STATE_READY:
        error = NEU_ERR_NODE_NOT_RUNNING;
        break;
    case NEU_NODE_RUNNING_STATE_STOPPED:
        error = NEU_ERR_NODE_IS_STOPED;
        break;
    case NEU_NODE_RUNNING_STATE_RUNNING:
        break;
    }

    if (error != NEU_ERR_SUCCESS) {
        return error;
    }

    error = intf_funs->stop(adapter->plugin);
    if (error == NEU_ERR_SUCCESS) {
        adapter->state = NEU_NODE_RUNNING_STATE_STOPPED;
        adapter_storage_state(adapter->name, adapter->state);
        if (NEU_NA_TYPE_DRIVER == neu_adapter_get_type(adapter)) {
            neu_adapter_driver_stop_group_timer(
                (neu_adapter_driver_t *) adapter);
        }
        neu_adapter_reset_metrics(adapter);
    }

    return error;
}

/**
 * @brief 为适配器设置配置信息，并根据设置结果进行相应处理。
 *
 * 此函数尝试调用适配器模块的设置接口函数来设置配置信息。如果设置成功，
 * 它会更新适配器的配置信息，并且在适配器处于初始化状态时，将其状态更
 * 新为就绪状态并启动适配器。如果设置失败，会返回相应的错误码。
 *
 * @param adapter 指向要设置配置信息的适配器的指针。
 * @param setting 指向包含配置信息的字符串的指针。
 *
 * @return int 返回设置操作的结果状态码。
 *         - 0: 表示设置成功。
 *         - NEU_ERR_NODE_SETTING_INVALID: 表示设置失败，配置信息无效。
 *         - 其他负数值: 表示调用适配器模块的设置接口函数时返回的错误码。
 */
int neu_adapter_set_setting(neu_adapter_t *adapter, const char *setting)
{
    int rv = -1;

    // 定义一个指向插件接口函数结构体的常量指针
    const neu_plugin_intf_funs_t *intf_funs;

    // 从适配器的模块中获取接口函数结构体指针
    intf_funs = adapter->module->intf_funs;

    // 调用接口函数结构体中的 setting 函数，尝试为适配器的插件设置配置信息
    rv        = intf_funs->setting(adapter->plugin, setting);

    if (rv == 0) {
        if (adapter->setting != NULL) {
            free(adapter->setting);
        }
        adapter->setting = strdup(setting);

        if (adapter->state == NEU_NODE_RUNNING_STATE_INIT) {
            // 如果是初始化状态，将状态更新为就绪状态
            adapter->state = NEU_NODE_RUNNING_STATE_READY;
            
            // 启动适配器
            neu_adapter_start(adapter);
        }
    } else {
        // 如果设置操作失败，将返回值设置为配置信息无效的错误码
        rv = NEU_ERR_NODE_SETTING_INVALID;
    }

    return rv;
}

int neu_adapter_get_setting(neu_adapter_t *adapter, char **config)
{
    if (adapter->setting != NULL) {
        *config = strdup(adapter->setting);
        return NEU_ERR_SUCCESS;
    }

    return NEU_ERR_NODE_SETTING_NOT_FOUND;
}

neu_node_state_t neu_adapter_get_state(neu_adapter_t *adapter)
{
    neu_node_state_t     state  = { 0 };
    neu_plugin_common_t *common = neu_plugin_to_plugin_common(adapter->plugin);

    state.link      = common->link_state;
    state.running   = adapter->state;
    state.log_level = adapter->log_level;

    return state;
}

neu_event_timer_t *neu_adapter_add_timer(neu_adapter_t *         adapter,
                                         neu_event_timer_param_t param)
{
    return neu_event_add_timer(adapter->events, param);
}

void neu_adapter_del_timer(neu_adapter_t *adapter, neu_event_timer_t *timer)
{
    neu_event_del_timer(adapter->events, timer);
}

int neu_adapter_register_group_metric(neu_adapter_t *adapter,
                                      const char *group_name, const char *name,
                                      const char *help, neu_metric_type_e type,
                                      uint64_t init)
{
    if (NULL == adapter->metrics) {
        return -1;
    }

    return neu_node_metrics_add(adapter->metrics, group_name, name, help, type,
                                init);
}

int neu_adapter_update_group_metric(neu_adapter_t *adapter,
                                    const char *   group_name,
                                    const char *metric_name, uint64_t n)
{
    if (NULL == adapter->metrics) {
        return -1;
    }

    return neu_node_metrics_update(adapter->metrics, group_name, metric_name,
                                   n);
}

int neu_adapter_metric_update_group_name(neu_adapter_t *adapter,
                                         const char *   group_name,
                                         const char *   new_group_name)
{
    if (NULL == adapter->metrics) {
        return -1;
    }

    return neu_node_metrics_update_group(adapter->metrics, group_name,
                                         new_group_name);
}

void neu_adapter_del_group_metrics(neu_adapter_t *adapter,
                                   const char *   group_name)
{
    if (NULL != adapter->metrics) {
        neu_node_metrics_del_group(adapter->metrics, group_name);
    }
}

inline static void reply(neu_adapter_t *adapter, neu_reqresp_head_t *header,
                         void *data)
{
    neu_msg_gen(header, data);
    int ret = neu_send_msg(adapter->control_fd, (neu_msg_t *) header);
    if (0 != ret) {
        nlog_warn("%s reply %s to %s, error: %s(%d)", header->sender,
                  neu_reqresp_type_string(header->type), header->receiver,
                  strerror(errno), errno);
    }
}

inline static void notify_monitor(neu_adapter_t *    adapter,
                                  neu_reqresp_type_e event, void *data)
{
    neu_msg_t *msg = neu_msg_new(event, NULL, data);
    if (NULL == msg) {
        return;
    }
    neu_reqresp_head_t *header = neu_msg_get_header(msg);
    strcpy(header->receiver, "monitor");
    strncpy(header->sender, adapter->name, NEU_NODE_NAME_LEN);
    int ret = neu_send_msg(adapter->control_fd, msg);
    if (0 != ret) {
        nlog_warn("notify %s of %s, error: %s(%d)", header->receiver,
                  neu_reqresp_type_string(header->type), strerror(errno),
                  errno);
        neu_msg_free(msg);
    }
}<|MERGE_RESOLUTION|>--- conflicted
+++ resolved
@@ -63,11 +63,9 @@
                                  const char *group);
 inline static void reply(neu_adapter_t *adapter, neu_reqresp_head_t *header,
                          void *data);
-<<<<<<< HEAD
 inline static void notify_monitor(neu_adapter_t *    adapter,
                                   neu_reqresp_type_e event, void *data);
 
-=======
 /**
  * @brief 定义适配器回调函数集合。
  *
@@ -76,7 +74,6 @@
  * 注册度量和更新度量等功能。每个成员变量都是一个函数指针，分别指向不同的适配器操作函数。
  *
  */
->>>>>>> 406a1fa6
 static const adapter_callbacks_t callback_funs = {
     .command         = adapter_command,
     .response        = adapter_response,
