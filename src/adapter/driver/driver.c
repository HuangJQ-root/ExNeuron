--- conflicted
+++ resolved
@@ -308,7 +308,6 @@
     value->value.d64 *= negative;
 }
 
-<<<<<<< HEAD
 static void write_responses(neu_adapter_t *adapter, void *r,
                             neu_driver_write_responses_t *response,
                             int                           n_response)
@@ -335,7 +334,6 @@
     adapter->cb_funs.response(adapter, req, &nresp);
 }
 
-=======
 /**
  * @brief 处理并响应写入标签请求。
  *
@@ -346,7 +344,6 @@
  * @param r 请求的头部指针，转换为neu_reqresp_head_t类型使用。
  * @param error 错误码，表示请求处理的结果。
  */
->>>>>>> 406a1fa6
 static void write_response(neu_adapter_t *adapter, void *r, neu_error error)
 {
     // 将传入的void指针转换为neu_reqresp_head_t类型的指针
@@ -429,7 +426,6 @@
     }
 }
 
-<<<<<<< HEAD
 static void fup_data_response(neu_adapter_t *adapter, void *r, int error,
                               uint8_t *bytes, uint16_t n_bytes, bool more)
 {
@@ -504,7 +500,6 @@
     adapter->cb_funs.response(adapter, req, &resp);
 }
 
-=======
 /**
  * @brief 更新带有元数据的值。
  *
@@ -518,7 +513,6 @@
  * @param metas 元数据数组，包含与该值相关的元数据信息。
  * @param n_meta 元数据的数量。
  */
->>>>>>> 406a1fa6
 static void update_with_meta(neu_adapter_t *adapter, const char *group,
                              const char *tag, neu_dvalue_t value,
                              neu_tag_meta_t *metas, int n_meta)
@@ -830,9 +824,13 @@
 {
     neu_adapter_driver_t *driver = calloc(1, sizeof(neu_adapter_driver_t));
 
-<<<<<<< HEAD
+    // 初始化驱动适配器的缓存
     driver->cache                                      = neu_driver_cache_new();
+
+    // 创建新的事件对象，用于驱动适配器的事件处理
     driver->driver_events                              = neu_event_new();
+
+    // 设置驱动适配器的北向回调函数集
     driver->adapter.cb_funs.driver.update              = update;
     driver->adapter.cb_funs.driver.write_response      = write_response;
     driver->adapter.cb_funs.driver.write_responses     = write_responses;
@@ -844,21 +842,6 @@
     driver->adapter.cb_funs.driver.update_with_trace   = update_with_trace;
     driver->adapter.cb_funs.driver.update_with_meta    = update_with_meta;
     driver->adapter.cb_funs.driver.scan_tags_response  = scan_tags_response;
-=======
-    // 初始化驱动适配器的缓存
-    driver->cache                                     = neu_driver_cache_new();
-
-    // 创建新的事件对象，用于驱动适配器的事件处理
-    driver->driver_events                             = neu_event_new();
-
-    // 设置驱动适配器的北向回调函数集
-    driver->adapter.cb_funs.driver.update             = update;
-    driver->adapter.cb_funs.driver.write_response     = write_response;
-    driver->adapter.cb_funs.driver.update_im          = update_im;
-    driver->adapter.cb_funs.driver.update_with_trace  = update_with_trace;
-    driver->adapter.cb_funs.driver.update_with_meta   = update_with_meta;
-    driver->adapter.cb_funs.driver.scan_tags_response = scan_tags_response;
->>>>>>> 406a1fa6
     driver->adapter.cb_funs.driver.test_read_tag_response =
         test_read_tag_response;
 
