/**
 * NEURON IIoT System for Industry 4.0
 * Copyright (C) 2020-2021 EMQ Technologies Co., Ltd All rights reserved.
 *
 * This program is free software; you can redistribute it and/or
 * modify it under the terms of the GNU Lesser General Public
 * License as published by the Free Software Foundation; either
 * version 3 of the License, or (at your option) any later version.
 *
 * This program is distributed in the hope that it will be useful,
 * but WITHOUT ANY WARRANTY; without even the implied warranty of
 * MERCHANTABILITY or FITNESS FOR A PARTICULAR PURPOSE.  See the GNU
 * Lesser General Public License for more details.
 *
 * You should have received a copy of the GNU Lesser General Public License
 * along with this program; if not, write to the Free Software Foundation,
 * Inc., 51 Franklin Street, Fifth Floor, Boston, MA  02110-1301, USA.
 **/

#include <assert.h>
#include <math.h>
#include <pthread.h>
#include <string.h>

#include <jansson.h>

#include "utils/uthash.h"

#include "define.h"
#include "tag.h"

#include "cache.h"

extern bool sub_filter_err;

/**
 * @struct tkey_t
 * @brief 该结构体用于唯一标识缓存中的元素。
 *
 * 包含组名和标签名，通常用于作为哈希表中的键，以快速查找特定的数据项。
 */
typedef struct {
    char group[NEU_GROUP_NAME_LEN];
    char tag[NEU_TAG_NAME_LEN];
} tkey_t;

/**
 * @struct elem
 * @brief 该结构体用于表示缓存中的具体元素数据。
 *
 * 包含时间戳、变更标志、当前值与旧值、元数据数组、键以及UTHash句柄，主要用于管理和保护缓存中的具体数据项。
 */
struct elem {
    /**
     * @brief 时间戳。
     *
     * 记录了与该元素相关的最新操作的时间戳（以毫秒为单位）。
     */
    int64_t timestamp;

    /**
     * @brief 变更标志。
     *
     * 标识该元素的值是否发生了变化。
     */
    bool    changed;

    /**
     * @brief 缓存元素当前值。
     *
     * 包含该元素当前的数据值。
     */
    neu_dvalue_t value;

    /**
     * @brief 旧值。
     *
     * 包含该元素上一次更新前的数据值，可用于比较或回滚操作。
     */
    neu_dvalue_t value_old;

    /**
     * @brief 元数据数组。
     *
     * 存储与该元素相关的元数据信息，如单位、数据类型等，大小由 NEU_TAG_META_SIZE 定义。
     */
    neu_tag_meta_t metas[NEU_TAG_META_SIZE];

    /**
     * @brief 键。
     *
     * 唯一标识该元素的键值，类型为 tkey_t。
     */
    tkey_t         key;

    /**
     * @brief UTHash句柄。
     *
     * tkey_t为索引元素。
     */
    UT_hash_handle hh;
};

/**
 * @struct group_trace_t
 * @brief 该结构体用于表示组的追踪信息。
 *
 * 包含组名、追踪上下文以及UTHash句柄，主要用于管理与特定组相关的追踪数据。
 */
typedef struct {
    /**
     * @brief 组的名字。
     *
     * 这个字段存储了组的名称，通常用于标识不同的组实例，最大长度由 NEU_GROUP_NAME_LEN 定义。
     */
    char           key[NEU_GROUP_NAME_LEN];

    /**
     * @brief 追踪上下文。
     *
     * 一个通用指针，用于存储与追踪相关的上下文信息或数据。
     */
    void *         trace_ctx;

    /**
     * @brief UTHash句柄。
     *
     * 支持将该结构体作为哈希表中的元素进行高效管理，便于快速查找和操作组的追踪信息。
     */
    UT_hash_handle hh;
} group_trace_t;

/**
 * @brief 该结构体用于表示驱动适配器的缓存信息。
 *
 * 包含一个互斥锁、追踪表以及元素表。主要用于
 * 管理和保护驱动适配器相关的缓存数据。
 */
struct neu_driver_cache {
    /**
     * @brief 互斥锁。
     *
     * 用于保护对该缓存数据的并发访问，确保线程安全。
     */
    pthread_mutex_t mtx;

    /**
     * @brief 追踪表。
     *
     * 包含与组相关的追踪信息。
     */
    group_trace_t * trace_table;

    /**
     * @brief 元素表。
     *
     * 存储缓存中的具体元素数据。
     */
    struct elem *   table;
};

// static void update_tag_error(neu_driver_cache_t *cache, const char *group,
// const char *tag, int64_t timestamp, int error);

inline static tkey_t to_key(const char *group, const char *tag)
{
    tkey_t key = { 0 };

    strcpy(key.group, group);
    strcpy(key.tag, tag);

    return key;
}

neu_driver_cache_t *neu_driver_cache_new()
{
    neu_driver_cache_t *cache = calloc(1, sizeof(neu_driver_cache_t));

    pthread_mutex_init(&cache->mtx, NULL);

    return cache;
}

/**
 * @brief 销毁驱动缓存并释放所有相关资源。
 *
 * 此函数用于销毁给定的驱动缓存对象，并释放与之相关的所有资源。
 *
 * @param cache 表示要销毁的驱动缓存对象。
 */
void neu_driver_cache_destroy(neu_driver_cache_t *cache)
{
    struct elem *elem = NULL; // 遍历时指向当前元素
    struct elem *tmp  = NULL; // 遍历时用于临时保存下一个元素的指针

    pthread_mutex_lock(&cache->mtx);
    HASH_ITER(hh, cache->table, elem, tmp)
    {
        // 每个元素从哈希表中删除，并释放其占用的内存
        HASH_DEL(cache->table, elem);
        if (elem->value.type == NEU_TYPE_PTR) {
            if (elem->value.value.ptr.ptr != NULL) {
                free(elem->value.value.ptr.ptr);
                elem->value.value.ptr.ptr = NULL;
            }
        } else if (elem->value.type == NEU_TYPE_CUSTOM) {
            if (elem->value.value.json != NULL) {
                json_decref(elem->value.value.json);
                elem->value.value.json = NULL;
            }
        } else if (elem->value.type == NEU_TYPE_ARRAY_STRING) {
            for (int i = 0; i < elem->value.value.strs.length; i++) {
                free(elem->value.value.strs.strs[i]);
                elem->value.value.strs.strs[i] = NULL;
            }
        }

        free(elem);
    }

    group_trace_t *elem1 = NULL;
    group_trace_t *tmp1  = NULL;

    HASH_ITER(hh, cache->trace_table, elem1, tmp1)
    {
        HASH_DEL(cache->trace_table, elem1);
        free(elem1);
    }

    pthread_mutex_unlock(&cache->mtx);

    pthread_mutex_destroy(&cache->mtx);

    free(cache);
}

// void neu_driver_cache_error(neu_driver_cache_t *cache, const char *group,
// const char *tag, int64_t timestamp, int32_t error)
//{
// update_tag_error(cache, group, tag, timestamp, error);
//}

/**
 * @brief 向驱动缓存中添加或更新一个标签的值。
 *
 * 该函数会根据传入的组名和标签名生成一个键，然后在驱动缓存的哈希表中查找对应的元素。
 * 如果找到匹配的元素，则更新该元素的值；如果没有找到，则创建一个新的元素并添加到哈希表中。
 * 为了保证线程安全，在操作过程中会使用互斥锁对缓存进行加锁和解锁。
 *
 * @param cache 指向 neu_driver_cache_t 结构体的指针，表示要操作的驱动缓存。
 * @param group 指向字符串的指针，表示要添加或更新的数据所在的组名。
 * @param tag 指向字符串的指针，表示要添加或更新的数据的标签名。
 * @param value neu_dvalue_t 类型的值，表示要添加或更新的数据的值。
 *
 * @return 无返回值。
 */
void neu_driver_cache_add(neu_driver_cache_t *cache, const char *group,
                          const char *tag, neu_dvalue_t value)
{
    struct elem *elem = NULL;
    tkey_t       key  = to_key(group, tag);

    pthread_mutex_lock(&cache->mtx);
    HASH_FIND(hh, cache->table, &key, sizeof(tkey_t), elem);

    if (elem == NULL) {
        elem = calloc(1, sizeof(struct elem));

        strcpy(elem->key.group, group);
        strcpy(elem->key.tag, tag);

        HASH_ADD(hh, cache->table, key, sizeof(tkey_t), elem);
    }

    elem->timestamp = 0;
    elem->changed   = false;
    elem->value     = value;

    pthread_mutex_unlock(&cache->mtx);
}

/**
 * @brief 更新驱动缓存中的跟踪信息。
 *
 * 此函数用于更新指定组的跟踪上下文。如果该组不存在于跟踪表中，
 * 则会创建一个新的条目并将提供的跟踪上下文存储在其中。
 * 如果该组已存在，则更新其跟踪上下文。
 *
 * @param cache 指向驱动缓存对象的指针。
 * @param group 组名称。
 * @param trace_ctx 跟踪上下文，用于记录或追踪操作。
 */
void neu_driver_cache_update_trace(neu_driver_cache_t *cache, const char *group,
                                   void *trace_ctx)
{
    group_trace_t *elem                    = NULL;  // 用于存储找到的组跟踪信息
    char           key[NEU_GROUP_NAME_LEN] = { 0 }; // 存储组名作为查找键

    strcpy(key, group);

    pthread_mutex_lock(&cache->mtx);
    HASH_FIND(hh, cache->trace_table, &key, sizeof(key), elem);

    if (elem == NULL) {
        // 如果找不到对应的组跟踪信息，则分配新的内存并初始化
        elem = calloc(1, sizeof(group_trace_t));

        // 设置组名和跟踪上下文
        strcpy(elem->key, group);
        elem->trace_ctx = trace_ctx;

        // 将新元素添加到哈希表中
        HASH_ADD(hh, cache->trace_table, key, sizeof(key), elem);
    }

    // 如果找到了对应的组跟踪信息，则仅更新其跟踪上下文
    elem->trace_ctx = trace_ctx;

    pthread_mutex_unlock(&cache->mtx);
}

void *neu_driver_cache_get_trace(neu_driver_cache_t *cache, const char *group)
{
    group_trace_t *elem                    = NULL;
    char           key[NEU_GROUP_NAME_LEN] = { 0 };

    void *trace = NULL;

    strcpy(key, group);

    pthread_mutex_lock(&cache->mtx);
    HASH_FIND(hh, cache->trace_table, &key, sizeof(key), elem);

    if (elem != NULL) {
        trace = elem->trace_ctx;
    }

    pthread_mutex_unlock(&cache->mtx);

    return trace;
}

/**
 * @brief 更新驱动缓存中的数据值或变化事件。
 *
 * 该函数用于更新指定组和标签的数据值到驱动缓存中。它首先锁定缓存以确保线程安全，
 * 然后查找对应的缓存元素，并根据传入的新值和类型更新该元素。如果新值与旧值不同，
 * 则设置 `changed` 标志位为 true。此函数还支持过滤错误类型的变化。
 *
 * @param cache 指向 neu_driver_cache_t 结构体的指针，表示需要更新的驱动缓存。
 * @param group 组名字符串，标识所属的组。
 * @param tag 标签名字符串，标识组内的具体标签。
 * @param timestamp 时间戳，标识数据的时间。
 * @param value 包含新值及类型的 neu_dvalue_t 结构体。
 * @param metas 元数据数组，包含与该值相关的元数据信息。
 * @param n_meta 元数据的数量。
 * @param change 如果为 true，则表示这是一个变化事件；否则不是。
 */
void neu_driver_cache_update_change(neu_driver_cache_t *cache,
                                    const char *group, const char *tag,
                                    int64_t timestamp, neu_dvalue_t value,
                                    neu_tag_meta_t *metas, int n_meta,
                                    bool change)
{
    struct elem *elem = NULL;
    tkey_t       key  = to_key(group, tag); //tag为nul,后续elem为null

    // 锁定缓存以确保线程安全
    pthread_mutex_lock(&cache->mtx);

    // 查找哈希表中是否存在对应键的元素
    HASH_FIND(hh, cache->table, &key, sizeof(tkey_t), elem);
    if (elem != NULL) {
        elem->timestamp = timestamp;

        // 若启用错误过滤且新值类型为错误类型，则不报告变化
        if (sub_filter_err && value.type == NEU_TYPE_ERROR) {
            goto error_not_report;
        }

        /**
         * @note
         *  判断元素是否发生变化
         *  -1.类型改变
         *      当未启用错误过滤（!sub_filter_err）且元素的旧类型和新类型不同时，
         *      或者启用了错误过滤且元素的旧类型既不是错误类型也和新类型不同时，
         *      将 elem->changed 标记为 true，表示元素发生了变化。
         *  -2.旧类型为错误类型，新类型不同
         *      当启用了错误过滤，元素的旧类型为错误类型且和新类型不同时，进入此分支。
         *      根据新值的类型，使用 memcmp 或其他比较方法比较实际值是否发生变化，
         *      如果变化则将 elem->changed 标记为 true。
         *  -3.其他情况
         *      在其他情况下，同样根据新值的类型，使用 memcmp 或其他比较方法比较实际值是否发生变化，
         *      如果变化则将 elem->changed 标记为 true。 
         */
        if ((!sub_filter_err && elem->value.type != value.type) ||
            (sub_filter_err && elem->value.type != value.type &&
             elem->value.type != NEU_TYPE_ERROR)) {
            elem->changed = true;
        } else if (sub_filter_err && elem->value.type != value.type &&
                   elem->value.type == NEU_TYPE_ERROR) { 
            switch (value.type) {
            case NEU_TYPE_INT8:
            case NEU_TYPE_UINT8:
            case NEU_TYPE_INT16:
            case NEU_TYPE_UINT16:
            case NEU_TYPE_INT32:
            case NEU_TYPE_UINT32:
            case NEU_TYPE_INT64:
            case NEU_TYPE_UINT64:
            case NEU_TYPE_BIT:
            case NEU_TYPE_BOOL:
            case NEU_TYPE_STRING:
            case NEU_TYPE_TIME:
            case NEU_TYPE_DATA_AND_TIME:
            case NEU_TYPE_WORD:
            case NEU_TYPE_DWORD:
            case NEU_TYPE_LWORD:
            case NEU_TYPE_ARRAY_CHAR:
                if (memcmp(&elem->value_old.value, &value.value,
                           sizeof(value.value)) != 0) {
                    elem->changed = true;
                }
                break;
            case NEU_TYPE_BYTES:
                if (elem->value_old.value.bytes.length !=
                    value.value.bytes.length) {
                    elem->changed = true;
                } else {
                    if (memcmp(elem->value_old.value.bytes.bytes,
                               value.value.bytes.bytes,
                               value.value.bytes.length) != 0) {
                        elem->changed = true;
                    }
                }
                break;
            case NEU_TYPE_ARRAY_BOOL:
                if (elem->value_old.value.bools.length !=
                    value.value.bools.length) {
                    elem->changed = true;
                } else {
                    if (memcmp(elem->value_old.value.bools.bools,
                               value.value.bools.bools,
                               value.value.bools.length) != 0) {
                        elem->changed = true;
                    }
                }
                break;
            case NEU_TYPE_ARRAY_INT8:
                if (elem->value_old.value.i8s.length !=
                    value.value.i8s.length) {
                    elem->changed = true;
                } else {
                    if (memcmp(elem->value_old.value.i8s.i8s,
                               value.value.i8s.i8s,
                               value.value.i8s.length) != 0) {
                        elem->changed = true;
                    }
                }
                break;
            case NEU_TYPE_ARRAY_UINT8:
                if (elem->value_old.value.u8s.length !=
                    value.value.u8s.length) {
                    elem->changed = true;
                } else {
                    if (memcmp(elem->value_old.value.u8s.u8s,
                               value.value.u8s.u8s,
                               value.value.u8s.length) != 0) {
                        elem->changed = true;
                    }
                }
                break;
            case NEU_TYPE_ARRAY_INT16:
                if (elem->value_old.value.i16s.length !=
                    value.value.i16s.length) {
                    elem->changed = true;
                } else {
                    if (memcmp(elem->value_old.value.i16s.i16s,
                               value.value.i16s.i16s,
                               value.value.i16s.length * sizeof(int16_t)) !=
                        0) {
                        elem->changed = true;
                    }
                }
                break;
            case NEU_TYPE_ARRAY_UINT16:
                if (elem->value_old.value.u16s.length !=
                    value.value.u16s.length) {
                    elem->changed = true;
                } else {
                    if (memcmp(elem->value_old.value.u16s.u16s,
                               value.value.u16s.u16s,
                               value.value.u16s.length * sizeof(uint16_t)) !=
                        0) {
                        elem->changed = true;
                    }
                }
                break;
            case NEU_TYPE_ARRAY_INT32:
                if (elem->value_old.value.i32s.length !=
                    value.value.i32s.length) {
                    elem->changed = true;
                } else {
                    if (memcmp(elem->value_old.value.i32s.i32s,
                               value.value.i32s.i32s,
                               value.value.i32s.length * sizeof(int32_t)) !=
                        0) {
                        elem->changed = true;
                    }
                }
                break;
            case NEU_TYPE_ARRAY_UINT32:
                if (elem->value_old.value.u32s.length !=
                    value.value.u32s.length) {
                    elem->changed = true;
                } else {
                    if (memcmp(elem->value_old.value.u32s.u32s,
                               value.value.u32s.u32s,
                               value.value.u32s.length * sizeof(uint32_t)) !=
                        0) {
                        elem->changed = true;
                    }
                }
                break;
            case NEU_TYPE_ARRAY_INT64:
                if (elem->value_old.value.i64s.length !=
                    value.value.i64s.length) {
                    elem->changed = true;
                } else {
                    if (memcmp(elem->value_old.value.i64s.i64s,
                               value.value.i64s.i64s,
                               value.value.i64s.length * sizeof(int64_t)) !=
                        0) {
                        elem->changed = true;
                    }
                }
                break;
            case NEU_TYPE_ARRAY_UINT64:
                if (elem->value_old.value.u64s.length !=
                    value.value.u64s.length) {
                    elem->changed = true;
                } else {
                    if (memcmp(elem->value_old.value.u64s.u64s,
                               value.value.u64s.u64s,
                               value.value.u64s.length * sizeof(uint64_t)) !=
                        0) {
                        elem->changed = true;
                    }
                }
                break;
            case NEU_TYPE_ARRAY_FLOAT:
                if (elem->value_old.value.f32s.length !=
                    value.value.f32s.length) {
                    elem->changed = true;
                } else {
                    if (memcmp(elem->value_old.value.f32s.f32s,
                               value.value.f32s.f32s,
                               value.value.f32s.length * sizeof(float)) != 0) {
                        elem->changed = true;
                    }
                }
                break;
            case NEU_TYPE_ARRAY_DOUBLE:
                if (elem->value_old.value.f64s.length !=
                    value.value.f64s.length) {
                    elem->changed = true;
                } else {
                    if (memcmp(elem->value_old.value.f64s.f64s,
                               value.value.f64s.f64s,
                               value.value.f64s.length * sizeof(double)) != 0) {
                        elem->changed = true;
                    }
                }
                break;
            case NEU_TYPE_ARRAY_STRING:
                if (elem->value_old.value.strs.length !=
                    value.value.strs.length) {
                    elem->changed = true;
                } else {
                    if (memcmp(elem->value_old.value.strs.strs,
                               value.value.strs.strs,
                               value.value.strs.length * sizeof(char *)) != 0) {
                        elem->changed = true;
                    }
                }
                break;
            case NEU_TYPE_CUSTOM: {
                if (json_equal(elem->value_old.value.json, value.value.json) !=
                    0) {
                    elem->changed = true;
                }
                break;
            }
            case NEU_TYPE_PTR: {
                if (elem->value_old.value.ptr.length !=
                    value.value.ptr.length) {
                    elem->changed = true;
                } else {
                    if (memcmp(elem->value_old.value.ptr.ptr,
                               value.value.ptr.ptr,
                               value.value.ptr.length) != 0) {
                        elem->changed = true;
                    }
                }

                break;
            }
            case NEU_TYPE_FLOAT:
                if (elem->value_old.precision == 0) {
                    elem->changed =
                        elem->value_old.value.f32 != value.value.f32;
                } else {
                    if (fabs(elem->value_old.value.f32 - value.value.f32) >
                        pow(0.1, elem->value_old.precision)) {
                        elem->changed = true;
                    }
                }
                break;
            case NEU_TYPE_DOUBLE:
                if (elem->value_old.precision == 0) {
                    elem->changed =
                        elem->value_old.value.d64 != value.value.d64;
                } else {
                    if (fabs(elem->value_old.value.d64 - value.value.d64) >
                        pow(0.1, elem->value_old.precision)) {
                        elem->changed = true;
                    }
                }

                break;
            case NEU_TYPE_ERROR:
                break;
            }
        } else {
            switch (value.type) {
            case NEU_TYPE_INT8:
            case NEU_TYPE_UINT8:
            case NEU_TYPE_INT16:
            case NEU_TYPE_UINT16:
            case NEU_TYPE_INT32:
            case NEU_TYPE_UINT32:
            case NEU_TYPE_INT64:
            case NEU_TYPE_UINT64:
            case NEU_TYPE_BIT:
            case NEU_TYPE_BOOL:
            case NEU_TYPE_STRING:
            case NEU_TYPE_TIME:
            case NEU_TYPE_DATA_AND_TIME:
            case NEU_TYPE_WORD:
            case NEU_TYPE_DWORD:
            case NEU_TYPE_LWORD:
            case NEU_TYPE_ARRAY_CHAR:
                if (memcmp(&elem->value.value, &value.value,
                           sizeof(value.value)) != 0) {
                    elem->changed = true;
                }
                break;
            case NEU_TYPE_BYTES:
                if (elem->value.value.bytes.length !=
                    value.value.bytes.length) {
                    elem->changed = true;
                } else {
                    if (memcmp(elem->value.value.bytes.bytes,
                               value.value.bytes.bytes,
                               value.value.bytes.length) != 0) {
                        elem->changed = true;
                    }
                }
                break;
            case NEU_TYPE_ARRAY_BOOL:
                if (elem->value.value.bools.length !=
                    value.value.bools.length) {
                    elem->changed = true;
                } else {
                    if (memcmp(elem->value.value.bools.bools,
                               value.value.bools.bools,
                               value.value.bools.length) != 0) {
                        elem->changed = true;
                    }
                }
                break;
            case NEU_TYPE_ARRAY_INT8:
                if (elem->value.value.i8s.length != value.value.i8s.length) {
                    elem->changed = true;
                } else {
                    if (memcmp(elem->value.value.i8s.i8s, value.value.i8s.i8s,
                               value.value.i8s.length) != 0) {
                        elem->changed = true;
                    }
                }
                break;
            case NEU_TYPE_ARRAY_UINT8:
                if (elem->value.value.u8s.length != value.value.u8s.length) {
                    elem->changed = true;
                } else {
                    if (memcmp(elem->value.value.u8s.u8s, value.value.u8s.u8s,
                               value.value.u8s.length) != 0) {
                        elem->changed = true;
                    }
                }
                break;
            case NEU_TYPE_ARRAY_INT16:
                if (elem->value.value.i16s.length != value.value.i16s.length) {
                    elem->changed = true;
                } else {
                    if (memcmp(
                            elem->value.value.i16s.i16s, value.value.i16s.i16s,
                            value.value.i16s.length * sizeof(int16_t)) != 0) {
                        elem->changed = true;
                    }
                }
                break;
            case NEU_TYPE_ARRAY_UINT16:
                if (elem->value.value.u16s.length != value.value.u16s.length) {
                    elem->changed = true;
                } else {
                    if (memcmp(
                            elem->value.value.u16s.u16s, value.value.u16s.u16s,
                            value.value.u16s.length * sizeof(uint16_t)) != 0) {
                        elem->changed = true;
                    }
                }
                break;
            case NEU_TYPE_ARRAY_INT32:
                if (elem->value.value.i32s.length != value.value.i32s.length) {
                    elem->changed = true;
                } else {
                    if (memcmp(
                            elem->value.value.i32s.i32s, value.value.i32s.i32s,
                            value.value.i32s.length * sizeof(int32_t)) != 0) {
                        elem->changed = true;
                    }
                }
                break;
            case NEU_TYPE_ARRAY_UINT32:
                if (elem->value.value.u32s.length != value.value.u32s.length) {
                    elem->changed = true;
                } else {
                    if (memcmp(
                            elem->value.value.u32s.u32s, value.value.u32s.u32s,
                            value.value.u32s.length * sizeof(uint32_t)) != 0) {
                        elem->changed = true;
                    }
                }
                break;
            case NEU_TYPE_ARRAY_INT64:
                if (elem->value.value.i64s.length != value.value.i64s.length) {
                    elem->changed = true;
                } else {
                    if (memcmp(
                            elem->value.value.i64s.i64s, value.value.i64s.i64s,
                            value.value.i64s.length * sizeof(int64_t)) != 0) {
                        elem->changed = true;
                    }
                }
                break;
            case NEU_TYPE_ARRAY_UINT64:
                if (elem->value.value.u64s.length != value.value.u64s.length) {
                    elem->changed = true;
                } else {
                    if (memcmp(
                            elem->value.value.u64s.u64s, value.value.u64s.u64s,
                            value.value.u64s.length * sizeof(uint64_t)) != 0) {
                        elem->changed = true;
                    }
                }
                break;
            case NEU_TYPE_ARRAY_FLOAT:
                if (elem->value.value.f32s.length != value.value.f32s.length) {
                    elem->changed = true;
                } else {
                    if (memcmp(elem->value.value.f32s.f32s,
                               value.value.f32s.f32s,
                               value.value.f32s.length * sizeof(float)) != 0) {
                        elem->changed = true;
                    }
                }
                break;
            case NEU_TYPE_ARRAY_DOUBLE:
                if (elem->value.value.f64s.length != value.value.f64s.length) {
                    elem->changed = true;
                } else {
                    if (memcmp(elem->value.value.f64s.f64s,
                               value.value.f64s.f64s,
                               value.value.f64s.length * sizeof(double)) != 0) {
                        elem->changed = true;
                    }
                }
                break;
            case NEU_TYPE_ARRAY_STRING:
                if (elem->value.value.strs.length != value.value.strs.length) {
                    elem->changed = true;
                } else {
                    if (memcmp(elem->value.value.strs.strs,
                               value.value.strs.strs,
                               value.value.strs.length * sizeof(char *)) != 0) {
                        elem->changed = true;
                    }
                }
                break;
            case NEU_TYPE_PTR: {
                if (elem->value.value.ptr.length != value.value.ptr.length) {
                    elem->changed = true;
                } else {
                    if (memcmp(elem->value.value.ptr.ptr, value.value.ptr.ptr,
                               value.value.ptr.length) != 0) {
                        elem->changed = true;
                    }
                }

                break;
            }
            case NEU_TYPE_CUSTOM: {
                if (json_equal(elem->value.value.json, value.value.json) != 0) {
                    elem->changed = true;
                }
                break;
            }
            case NEU_TYPE_FLOAT:
                if (elem->value.precision == 0) {
                    elem->changed = elem->value.value.f32 != value.value.f32;
                } else {
                    if (fabs(elem->value.value.f32 - value.value.f32) >
                        pow(0.1, elem->value.precision)) {
                        elem->changed = true;
                    }
                }
                break;
            case NEU_TYPE_DOUBLE:
                if (elem->value.precision == 0) {
                    elem->changed = elem->value.value.d64 != value.value.d64;
                } else {
                    if (fabs(elem->value.value.d64 - value.value.d64) >
                        pow(0.1, elem->value.precision)) {
                        elem->changed = true;
                    }
                }

                break;
            case NEU_TYPE_ERROR:
                elem->changed = true;
                break;
            }
        }

        //更新旧值
        if (sub_filter_err && value.type != NEU_TYPE_ERROR) {
            elem->value_old.type      = value.type;
            elem->value_old.value     = value.value;
            elem->value_old.precision = value.precision;
        }

    error_not_report:

        //强制标记变化
        if (change) {
            elem->changed = true;
        }
        
        //根据新值类型进行相应的内存管理和数据更新

        // 根据新值的类型进行不同的处理
        if (value.type == NEU_TYPE_PTR) {
            elem->value.value.ptr.length = value.value.ptr.length;
            elem->value.value.ptr.type   = value.value.ptr.type;
            if (elem->value.value.ptr.ptr != NULL) {
                // 释放旧指针指向的内存
                free(elem->value.value.ptr.ptr);
            }
            elem->value.value.ptr.ptr = calloc(1, value.value.ptr.length);
            memcpy(elem->value.value.ptr.ptr, value.value.ptr.ptr,
                   value.value.ptr.length);
        } else if (value.type == NEU_TYPE_CUSTOM) {
            if (elem->value.type == NEU_TYPE_CUSTOM) {
                if (elem->value.value.json != NULL) {
                    // 减少旧JSON对象的引用计数
                    json_decref(elem->value.value.json);

                    // 将旧JSON对象指针置空
                    elem->value.value.json = NULL;
                }
            }

            // 更新为新的JSON对象
            elem->value.value.json = value.value.json;

        } else if (value.type == NEU_TYPE_ARRAY_STRING) {
            if (elem->value.type == NEU_TYPE_ARRAY_STRING) {
                for (int i = 0; i < elem->value.value.strs.length; i++) {
                    free(elem->value.value.strs.strs[i]);
                    elem->value.value.strs.strs[i] = NULL;
                }
            }
            elem->value.value.strs.length = value.value.strs.length;
            for (int i = 0; i < value.value.strs.length; i++) {
                elem->value.value.strs.strs[i] = value.value.strs.strs[i];
            }

        } else if (value.type == NEU_TYPE_ERROR) {
            //处理自定义类型
            if (elem->value.type == NEU_TYPE_CUSTOM) {
                //该自定义类型的值所包含的 JSON 对象指针不为空。
                if (elem->value.value.json != NULL) {
                    //减少 JSON 对象的引用计数,当引用计数降为 0 时，JSON 对象可能会被释放。
                    json_decref(elem->value.value.json);
                    elem->value.value.json = NULL;
                }
            }
<<<<<<< HEAD

            if (elem->value.type == NEU_TYPE_PTR) {
                if (elem->value.value.ptr.ptr != NULL) {
                    free(elem->value.value.ptr.ptr);
                    elem->value.value.ptr.ptr = NULL;
                }
            }

=======
            //处理字符串数组类型
>>>>>>> 406a1fa6
            if (elem->value.type == NEU_TYPE_ARRAY_STRING) {
                for (int i = 0; i < elem->value.value.strs.length; i++) {
                    //释放每个字符串所占用的内存
                    free(elem->value.value.strs.strs[i]);
                    //将释放后的指针置为 NULL，避免悬空指针。
                    elem->value.value.strs.strs[i] = NULL;
                }
            }
            //将 elem 的值更新为新的错误值 value,反映当前出现错误的状态。
            elem->value.value = value.value;
        } else {
            elem->value.value = value.value;
        }
        elem->value.type = value.type;

        memset(elem->metas, 0, sizeof(neu_tag_meta_t) * NEU_TAG_META_SIZE);
        for (int i = 0; i < n_meta; i++) {
            memcpy(&elem->metas[i], &metas[i], sizeof(neu_tag_meta_t));
        }
    }

    pthread_mutex_unlock(&cache->mtx);
}

/**
 * @brief 更新驱动缓存中的数据值。
 *
 * 该函数用于更新指定组和标签的数据值到驱动缓存中。它实际上是调用了一个更通用的函数
 * `neu_driver_cache_update_change` 来完成实际的工作，并传递了额外的参数 `false` 表示这不是一个变化事件。
 *
 * @param cache 指向 neu_driver_cache_t 结构体的指针，表示需要更新的驱动缓存。
 * @param group 组名字符串，标识所属的组。
 * @param tag 标签名字符串，标识组内的具体标签。
 * @param timestamp 时间戳，标识数据的时间。
 * @param value 包含新值及类型的 neu_dvalue_t 结构体。
 * @param metas 元数据数组，包含与该值相关的元数据信息。
 * @param n_meta 元数据的数量。
 */
void neu_driver_cache_update(neu_driver_cache_t *cache, const char *group,
                             const char *tag, int64_t timestamp,
                             neu_dvalue_t value, neu_tag_meta_t *metas,
                             int n_meta)
{
    neu_driver_cache_update_change(cache, group, tag, timestamp, value, metas,
                                   n_meta, false);
}

/**
 * @brief 从缓存中获取指定组和标签的值及其元数据。
 *
 * 此函数根据提供的组名和标签名，在缓存中查找对应的元素，并将该元素的值和元数据复制到提供的结构体中。
 * 如果找到相应的元素，则返回0；否则返回-1。
 *
 * @param cache 指向缓存对象的指针。
 * @param group 组名称。
 * @param tag 标签名称。
 * @param value 指向存储结果的缓存值结构体的指针。
 * @param metas 元数据数组。
 * @param n_meta 元数据数组的大小。
 * @return 成功获取值时返回0，未找到对应元素时返回-1。
 */
int neu_driver_cache_meta_get(neu_driver_cache_t *cache, const char *group,
                              const char *tag, neu_driver_cache_value_t *value,
                              neu_tag_meta_t *metas, int n_meta)
{
    struct elem *elem = NULL;                 // 缓存元素指针
    int          ret  = -1;                   // 默认返回值，表示未找到或错误
    tkey_t       key  = to_key(group, tag);   // 创建用于查找的键

    pthread_mutex_lock(&cache->mtx);

    // 在哈希表中查找元素
    HASH_FIND(hh, cache->table, &key, sizeof(tkey_t), elem);

    if (elem != NULL) { // 如果找到了元素
        // 更新时间戳和值类型及精度
        value->timestamp       = elem->timestamp;
        value->value.type      = elem->value.type;
        value->value.precision = elem->value.precision;

        // 确保元数据数组足够大
        assert(n_meta <= NEU_TAG_META_SIZE);
        memcpy(metas, elem->metas, sizeof(neu_tag_meta_t) * NEU_TAG_META_SIZE);

        // 根据值类型处理不同的值
        switch (elem->value.type) {
        case NEU_TYPE_INT8:
        case NEU_TYPE_UINT8:
        case NEU_TYPE_BIT:
            value->value.value.u8 = elem->value.value.u8;
            break;
        case NEU_TYPE_INT16:
        case NEU_TYPE_UINT16:
        case NEU_TYPE_WORD:
            value->value.value.u16 = elem->value.value.u16;
            break;
        case NEU_TYPE_INT32:
        case NEU_TYPE_UINT32:
        case NEU_TYPE_DWORD:
        case NEU_TYPE_FLOAT:
        case NEU_TYPE_ERROR:
            value->value.value.u32 = elem->value.value.u32;
            break;
        case NEU_TYPE_INT64:
        case NEU_TYPE_UINT64:
        case NEU_TYPE_DOUBLE:
        case NEU_TYPE_LWORD:
            value->value.value.u64 = elem->value.value.u64;
            break;
        case NEU_TYPE_BOOL:
            value->value.value.boolean = elem->value.value.boolean;
            break;
        case NEU_TYPE_STRING:
        case NEU_TYPE_TIME:
        case NEU_TYPE_DATA_AND_TIME:
        case NEU_TYPE_ARRAY_CHAR:
            memcpy(value->value.value.str, elem->value.value.str,
                   sizeof(elem->value.value.str));
            break;
        case NEU_TYPE_BYTES:
            value->value.value.bytes.length = elem->value.value.bytes.length;
            memcpy(value->value.value.bytes.bytes,
                   elem->value.value.bytes.bytes,
                   elem->value.value.bytes.length);
            break;
        case NEU_TYPE_ARRAY_BOOL:
            value->value.value.bools.length = elem->value.value.bools.length;
            memcpy(value->value.value.bools.bools,
                   elem->value.value.bools.bools,
                   elem->value.value.bools.length);
            break;
        case NEU_TYPE_ARRAY_INT8:
            value->value.value.i8s.length = elem->value.value.i8s.length;
            memcpy(value->value.value.i8s.i8s, elem->value.value.i8s.i8s,
                   elem->value.value.i8s.length);
            break;
        case NEU_TYPE_ARRAY_UINT8:
            value->value.value.u8s.length = elem->value.value.u8s.length;
            memcpy(value->value.value.u8s.u8s, elem->value.value.u8s.u8s,
                   elem->value.value.u8s.length);
            break;
        case NEU_TYPE_ARRAY_INT16:
            value->value.value.i16s.length = elem->value.value.i16s.length;
            memcpy(value->value.value.i16s.i16s, elem->value.value.i16s.i16s,
                   elem->value.value.i16s.length * sizeof(int16_t));
            break;
        case NEU_TYPE_ARRAY_UINT16:
            value->value.value.u16s.length = elem->value.value.u16s.length;
            memcpy(value->value.value.u16s.u16s, elem->value.value.u16s.u16s,
                   elem->value.value.u16s.length * sizeof(uint16_t));
            break;
        case NEU_TYPE_ARRAY_INT32:
            value->value.value.i32s.length = elem->value.value.i32s.length;
            memcpy(value->value.value.i32s.i32s, elem->value.value.i32s.i32s,
                   elem->value.value.i32s.length * sizeof(int32_t));
            break;
        case NEU_TYPE_ARRAY_UINT32:
            value->value.value.u32s.length = elem->value.value.u32s.length;
            memcpy(value->value.value.u32s.u32s, elem->value.value.u32s.u32s,
                   elem->value.value.u32s.length * sizeof(uint32_t));
            break;
        case NEU_TYPE_ARRAY_INT64:
            value->value.value.i64s.length = elem->value.value.i64s.length;
            memcpy(value->value.value.i64s.i64s, elem->value.value.i64s.i64s,
                   elem->value.value.i64s.length * sizeof(int64_t));
            break;
        case NEU_TYPE_ARRAY_UINT64:
            value->value.value.u64s.length = elem->value.value.u64s.length;
            memcpy(value->value.value.u64s.u64s, elem->value.value.u64s.u64s,
                   elem->value.value.u64s.length * sizeof(uint64_t));
            break;
        case NEU_TYPE_ARRAY_FLOAT:
            value->value.value.f32s.length = elem->value.value.f32s.length;
            memcpy(value->value.value.f32s.f32s, elem->value.value.f32s.f32s,
                   elem->value.value.f32s.length * sizeof(float));
            break;
        case NEU_TYPE_ARRAY_DOUBLE:
            value->value.value.f64s.length = elem->value.value.f64s.length;
            memcpy(value->value.value.f64s.f64s, elem->value.value.f64s.f64s,
                   elem->value.value.f64s.length * sizeof(double));
            break;
        case NEU_TYPE_ARRAY_STRING:
            value->value.value.strs.length = elem->value.value.strs.length;
            for (int i = 0; i < elem->value.value.strs.length; i++) {
                value->value.value.strs.strs[i] =
                    strdup(elem->value.value.strs.strs[i]);
            }
            break;
        case NEU_TYPE_PTR:
            value->value.value.ptr.length = elem->value.value.ptr.length;
            value->value.value.ptr.type   = elem->value.value.ptr.type;
            value->value.value.ptr.ptr =
                calloc(1, elem->value.value.ptr.length);
            memcpy(value->value.value.ptr.ptr, elem->value.value.ptr.ptr,
                   elem->value.value.ptr.length);
            break;
        case NEU_TYPE_CUSTOM:
            value->value.value.json = json_deep_copy(elem->value.value.json);
            break;
        }

        // 复制元数据
        for (int i = 0; i < NEU_TAG_META_SIZE; i++) {
            if (strlen(elem->metas[i].name) > 0) {
                memcpy(&value->metas[i], &elem->metas[i],
                       sizeof(neu_tag_meta_t));
            }
        }

        ret = 0;
    }

    pthread_mutex_unlock(&cache->mtx);

    return ret;
}

/**
 * @brief 从缓存中获取指定组和标签的变化值。
 *
 * 此函数检查给定组和标签的缓存元素是否发生了变化。当指定的标签数据发生变化时，将变化后的数据值附加到
 * value 中，同时将标签的元数据复制到 metas 中，并返回0；否则返回-1。
 *
 * @param cache 指向缓存对象的指针。
 * @param group 组名称。
 * @param tag 标签名称。
 * @param value 指向存储结果的缓存值结构体的指针。
 * @param metas 元数据数组。
 * @param n_meta 元数据数组的大小。
 * @return 成功获取变化值时返回0，否则返回-1。
 * 
 * @note
 * - 对于订阅的标签和未订阅的标签可能需要采取不同的处理策略。例如，订阅的标签可能需要实时关注其值的变化，
 *   只有当值发生变化时才进行处理，这样可以减少不必要的处理开销，提高系统的效率
 */
int neu_driver_cache_meta_get_changed(neu_driver_cache_t *cache,
                                      const char *group, const char *tag,
                                      neu_driver_cache_value_t *value,
                                      neu_tag_meta_t *metas, int n_meta)
{
    struct elem *elem = NULL;                 // 缓存元素指针
    int          ret  = -1;                   // 返回值，默认为失败
    tkey_t       key  = to_key(group, tag);   // 创建标签唯一标识

    pthread_mutex_lock(&cache->mtx);

    // 查找哈希表中的元素
    HASH_FIND(hh, cache->table, &key, sizeof(tkey_t), elem);

    if (elem != NULL && elem->changed) {                 // 如果找到元素且已更改
        value->timestamp       = elem->timestamp;        // 更新时间戳
        value->value.type      = elem->value.type;       // 更新类型
        value->value.precision = elem->value.precision;  // 更新精度

        // 确保元数据数组足够大
        assert(n_meta <= NEU_TAG_META_SIZE);
        memcpy(metas, elem->metas, sizeof(neu_tag_meta_t) * NEU_TAG_META_SIZE);

        // 根据类型处理不同的值
        switch (elem->value.type) {
        case NEU_TYPE_INT8:
        case NEU_TYPE_UINT8:
        case NEU_TYPE_BIT:
            value->value.value.u8 = elem->value.value.u8;
            break;
        case NEU_TYPE_INT16:
        case NEU_TYPE_UINT16:
        case NEU_TYPE_WORD:
            value->value.value.u16 = elem->value.value.u16;
            break;
        case NEU_TYPE_INT32:
        case NEU_TYPE_UINT32:
        case NEU_TYPE_FLOAT:
        case NEU_TYPE_ERROR:
        case NEU_TYPE_DWORD:
            value->value.value.u32 = elem->value.value.u32;
            break;
        case NEU_TYPE_INT64:
        case NEU_TYPE_UINT64:
        case NEU_TYPE_DOUBLE:
        case NEU_TYPE_LWORD:
            value->value.value.u64 = elem->value.value.u64;
            break;
        case NEU_TYPE_BOOL:
            value->value.value.boolean = elem->value.value.boolean;
            break;
        case NEU_TYPE_STRING:
        case NEU_TYPE_TIME:
        case NEU_TYPE_DATA_AND_TIME:
        case NEU_TYPE_ARRAY_CHAR:
            memcpy(value->value.value.str, elem->value.value.str,
                   sizeof(elem->value.value.str));
            break;
        case NEU_TYPE_BYTES:
            value->value.value.bytes.length = elem->value.value.bytes.length;
            memcpy(value->value.value.bytes.bytes,
                   elem->value.value.bytes.bytes,
                   elem->value.value.bytes.length);
            break;
        case NEU_TYPE_ARRAY_BOOL:
            value->value.value.bools.length = elem->value.value.bools.length;
            memcpy(value->value.value.bools.bools,
                   elem->value.value.bools.bools,
                   elem->value.value.bools.length);
            break;
        case NEU_TYPE_ARRAY_INT8:
            value->value.value.i8s.length = elem->value.value.i8s.length;
            memcpy(value->value.value.i8s.i8s, elem->value.value.i8s.i8s,
                   elem->value.value.i8s.length);
            break;
        case NEU_TYPE_ARRAY_UINT8:
            value->value.value.u8s.length = elem->value.value.u8s.length;
            memcpy(value->value.value.u8s.u8s, elem->value.value.u8s.u8s,
                   elem->value.value.u8s.length);
            break;
        case NEU_TYPE_ARRAY_INT16:
            value->value.value.i16s.length = elem->value.value.i16s.length;
            memcpy(value->value.value.i16s.i16s, elem->value.value.i16s.i16s,
                   elem->value.value.i16s.length * sizeof(int16_t));
            break;
        case NEU_TYPE_ARRAY_UINT16:
            value->value.value.u16s.length = elem->value.value.u16s.length;
            memcpy(value->value.value.u16s.u16s, elem->value.value.u16s.u16s,
                   elem->value.value.u16s.length * sizeof(uint16_t));
            break;
        case NEU_TYPE_ARRAY_INT32:
            value->value.value.i32s.length = elem->value.value.i32s.length;
            memcpy(value->value.value.i32s.i32s, elem->value.value.i32s.i32s,
                   elem->value.value.i32s.length * sizeof(int32_t));
            break;
        case NEU_TYPE_ARRAY_UINT32:
            value->value.value.u32s.length = elem->value.value.u32s.length;
            memcpy(value->value.value.u32s.u32s, elem->value.value.u32s.u32s,
                   elem->value.value.u32s.length * sizeof(uint32_t));
            break;
        case NEU_TYPE_ARRAY_INT64:
            value->value.value.i64s.length = elem->value.value.i64s.length;
            memcpy(value->value.value.i64s.i64s, elem->value.value.i64s.i64s,
                   elem->value.value.i64s.length * sizeof(int64_t));
            break;
        case NEU_TYPE_ARRAY_UINT64:
            value->value.value.u64s.length = elem->value.value.u64s.length;
            memcpy(value->value.value.u64s.u64s, elem->value.value.u64s.u64s,
                   elem->value.value.u64s.length * sizeof(uint64_t));
            break;
        case NEU_TYPE_ARRAY_FLOAT:
            value->value.value.f32s.length = elem->value.value.f32s.length;
            memcpy(value->value.value.f32s.f32s, elem->value.value.f32s.f32s,
                   elem->value.value.f32s.length * sizeof(float));
            break;
        case NEU_TYPE_ARRAY_DOUBLE:
            value->value.value.f64s.length = elem->value.value.f64s.length;
            memcpy(value->value.value.f64s.f64s, elem->value.value.f64s.f64s,
                   elem->value.value.f64s.length * sizeof(double));
            break;
        case NEU_TYPE_ARRAY_STRING:
            value->value.value.strs.length = elem->value.value.strs.length;
            for (int i = 0; i < elem->value.value.strs.length; i++) {
                value->value.value.strs.strs[i] =
                    strdup(elem->value.value.strs.strs[i]);
            }
            break;
        case NEU_TYPE_PTR:
            value->value.value.ptr.length = elem->value.value.ptr.length;
            value->value.value.ptr.type   = elem->value.value.ptr.type;
            value->value.value.ptr.ptr =
                calloc(1, elem->value.value.ptr.length);
            memcpy(value->value.value.ptr.ptr, elem->value.value.ptr.ptr,
                   elem->value.value.ptr.length);
            break;
        case NEU_TYPE_CUSTOM:
            value->value.value.json = json_deep_copy(elem->value.value.json);
            break;
        }

        for (int i = 0; i < NEU_TAG_META_SIZE; i++) {
            if (strlen(elem->metas[i].name) > 0) {
                memcpy(&value->metas[i], &elem->metas[i],
                       sizeof(neu_tag_meta_t));
            }
        }

        // 如果不是错误类型，重置changed标志
        if (elem->value.type != NEU_TYPE_ERROR) {
            elem->changed = false;
        }

        // 设置成功返回值
        ret = 0;
    }

    pthread_mutex_unlock(&cache->mtx);

    return ret;
}

/**
 * @brief 从驱动缓存中删除指定组和标签的数据。
 *
 * 该函数会根据传入的组名和标签名生成一个键，然后在驱动缓存的哈希表中查找对应的元素。
 * 如果找到匹配的元素，将其从哈希表中删除，并根据元素的值类型释放其占用的内存。
 * 为了保证线程安全，在操作过程中会使用互斥锁对缓存进行加锁和解锁。
 *
 * @param cache 指向 neu_driver_cache_t 结构体的指针，表示要操作的驱动缓存。
 * @param group 指向字符串的指针，表示要删除数据所在的组名。
 * @param tag 指向字符串的指针，表示要删除的数据的标签名。
 *
 * @return 无返回值。
 */
void neu_driver_cache_del(neu_driver_cache_t *cache, const char *group,
                          const char *tag)
{
    struct elem *elem = NULL;
    tkey_t       key  = to_key(group, tag);

    pthread_mutex_lock(&cache->mtx);
    HASH_FIND(hh, cache->table, &key, sizeof(tkey_t), elem);

    if (elem != NULL) {
        // 将元素从哈希表中删除
        HASH_DEL(cache->table, elem);

        // 根据元素的值类型，释放其占用的内存
        if (elem->value.type == NEU_TYPE_PTR) {
            if (elem->value.value.ptr.ptr != NULL) {
                free(elem->value.value.ptr.ptr);
                elem->value.value.ptr.ptr = NULL;
            }
        } else if (elem->value.type == NEU_TYPE_CUSTOM) {
            if (elem->value.value.json != NULL) {
                json_decref(elem->value.value.json);
                elem->value.value.json = NULL;
            }
        } else if (elem->value.type == NEU_TYPE_ARRAY_STRING) {
            for (int i = 0; i < elem->value.value.strs.length; i++) {
                free(elem->value.value.strs.strs[i]);
                elem->value.value.strs.strs[i] = NULL;
            }
        }
        
        // 释放元素本身的内存
        free(elem);
    }

    pthread_mutex_unlock(&cache->mtx);
}<|MERGE_RESOLUTION|>--- conflicted
+++ resolved
@@ -906,7 +906,6 @@
                     elem->value.value.json = NULL;
                 }
             }
-<<<<<<< HEAD
 
             if (elem->value.type == NEU_TYPE_PTR) {
                 if (elem->value.value.ptr.ptr != NULL) {
@@ -915,9 +914,7 @@
                 }
             }
 
-=======
             //处理字符串数组类型
->>>>>>> 406a1fa6
             if (elem->value.type == NEU_TYPE_ARRAY_STRING) {
                 for (int i = 0; i < elem->value.value.strs.length; i++) {
                     //释放每个字符串所占用的内存
