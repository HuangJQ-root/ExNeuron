/**
 * NEURON IIoT System for Industry 4.0
 * Copyright (C) 2020-2022 EMQ Technologies Co., Ltd All rights reserved.
 *
 * This program is free software; you can redistribute it and/or
 * modify it under the terms of the GNU Lesser General Public
 * License as published by the Free Software Foundation; either
 * version 3 of the License, or (at your option) any later version.
 *
 * This program is distributed in the hope that it will be useful,
 * but WITHOUT ANY WARRANTY; without even the implied warranty of
 * MERCHANTABILITY or FITNESS FOR A PARTICULAR PURPOSE.  See the GNU
 * Lesser General Public License for more details.
 *
 * You should have received a copy of the GNU Lesser General Public License
 * along with this program; if not, write to the Free Software Foundation,
 * Inc., 51 Franklin Street, Fifth Floor, Boston, MA  02110-1301, USA.
 **/

#ifndef NEURON_PLUGIN_H
#define NEURON_PLUGIN_H

#ifdef __cplusplus
extern "C" {
#endif

#include "utils/utextend.h"
#include "utils/zlog.h"

#include "event/event.h"

#include "adapter.h"
#include "define.h"
#include "type.h"

#define NEURON_PLUGIN_VER_1_0 \
    NEU_VERSION(NEU_VERSION_MAJOR, NEU_VERSION_MINOR, NEU_VERSION_FIX)

#define NEU_PLUGIN_REGISTER_METRIC(plugin, name, init) \
    plugin->common.adapter_callbacks->register_metric( \
        plugin->common.adapter, name, name##_HELP, name##_TYPE, init)

#define NEU_PLUGIN_UPDATE_METRIC(plugin, name, val, grp)                    \
    plugin->common.adapter_callbacks->update_metric(plugin->common.adapter, \
                                                    name, val, grp)

extern int64_t global_timestamp;

/**
 * @brief 插件公共部分结构体，用于描述一个插件的基础信息和通用配置。
 */
typedef struct neu_plugin_common {
    /**
     * @brief 魔数。
     *
     * 用于验证数据结构的有效性，通常是一个固定的值，确保该结构体在
     * 初始化时被正确设置。
     */
    uint32_t                   magic;

    /**
     * @brief 指向neu_adapter_t类型的指针，表示与插件关联的适配器实例。
     *
     * 适配器用于处理插件与外部系统的交互逻辑。
     */
    neu_adapter_t             *adapter;

    /**
     * @brief 指向adapter_callbacks_t类型的常量指针，表示适配器的回调函数集合。
     *
     * 这些回调函数允许插件与适配器之间进行通信和协作。
     */
    const adapter_callbacks_t *adapter_callbacks;

    /**
     * @brief 插件名称。
     *
     * 一个固定长度的字符串数组，存储插件的名称，用于标识不同的插件实例。
     */
    char                       name[NEU_NODE_NAME_LEN];

    /**
     * @brief 连接状态。
     *
     * 表示插件当前的连接状态，例如连接正常、连接断开等。
     */
    neu_node_link_state_e      link_state;

    /**
     * @brief 日志级别。
     *
     * 用于控制日志输出的详细程度。
     */
    char                       log_level[NEU_LOG_LEVEL_LEN];

    /**
     * @brief 日志类别。
     *
     * 用于指定插件的日志记录类别，便于分类管理和查看日志信息。
     */
    zlog_category_t           *log;
} neu_plugin_common_t;

typedef struct neu_plugin neu_plugin_t;

typedef struct neu_plugin_group neu_plugin_group_t;
typedef void (*neu_plugin_group_free)(neu_plugin_group_t *pgp);

/**
 * @brief 插件组信息结构体。
 *
 * 该结构体主要用于管理与组相关的插件实现的具体细节，包括标签信息、上下文信息、用户数据等。
 * 它为插件提供了一种灵活的方式来处理与组相关的数据和操作，同时确保与其他组件的解耦和独立性。
 */
struct neu_plugin_group {
    /**
     * @brief 组名称。
     *
     * 该字段存储插件组的唯一标识符，通常用于引用或识别特定的数据标签组。
     */
    char *    group_name;

    /**
     * @brief 数据标签数组。
     *
     * 满足插件对于标签信息的特殊需求。例如，某个插件可能只关注组内部分标签
     * 的特定属性，将这些标签筛选出来存储在 neu_plugin_group 的 tags 
     * 中，以便插件进行特定的处理或操作，而不会影响 neu_group_t 中原始标
     * 签信息的管理
     */
    UT_array *tags;

    /**
     * @brief 上下文信息。
     *
     * 提供给插件实现使用的上下文指针，可用于存储与该组相关的状态信息或其他资源。
     */
    void *                context;

    /**
     * @brief 用户数据。
     *
     * 允许插件使用者传递任意数据到插件内部，以便在处理该组时使用。
     */
    void *                user_data;

    /**
     * @brief 组释放函数。
     *
     * 当不再需要该组时调用的函数指针，用于释放组相关的资源。
     */
    neu_plugin_group_free group_free;

    /**
     * @brief 同步间隔（单位：毫秒）。
     *
     * 指定该组中所有数据标签同步的时间间隔，适用于定时同步操作。
     */
    uint32_t              interval;
};

typedef int (*neu_plugin_tag_validator_t)(const neu_datatag_t *tag);

typedef struct {
    neu_datatag_t *tag;
    neu_value_u    value;
} neu_plugin_tag_value_t;

/**
 * @brief 插件接口函数集合结构体，定义了一组用于管理和操作插件的核心函数。
 *
 * 此结构体包含了一系列函数指针，提供了主程序与插件之间交互的接口。这些函数
 * 指针分别对应插件生命周期中的不同阶段以及其功能实现。通过这种设计，可以提
 * 供一种统一的方式来加载、初始化、启动、停止和关闭插件，并执行各种操作如设
 * 置配置、请求处理等。
 * 
 * @note
 * 结构体起到了一个接口规范的作用，它定义了主程序与插件之间交互的契约。主程
 * 序通过这个结构体中的函数指针来调用插件提供的功能，而不需要关心插件具体是
 * 如何实现这些功能的。例如，主程序只需要知道可以调用 init 函数来初始化插件
 * 、调用 process_data 函数来处理数据，但具体的初始化步骤和数据处理逻辑是
 * 由插件开发者实现的。
 */
typedef struct neu_plugin_intf_funs {
    /**
     * @brief 打开插件并返回插件实例。
     *
     * @return 返回指向neu_plugin_t类型的指针，表示插件实例。
     */
    neu_plugin_t *(*open)(void);

    /**
     * @brief 关闭插件，释放资源。
     *
     * @param plugin 指向neu_plugin_t类型的指针，表示要关闭的插件实例。
     * @return 成功返回0，失败返回非零值。
     */
    int (*close)(neu_plugin_t *plugin);

    /**
     * @brief 初始化插件。
     *
     * @param plugin 指向neu_plugin_t类型的指针，表示要初始化的插件实例。
     * @param load 如果为true，则从数据库加载标签信息；否则不加载。
     * @return 成功返回0，失败返回非零值。
     */
    int (*init)(neu_plugin_t *plugin, bool load);

    /**
     * @brief 反初始化插件。
     *
     * @param plugin 指向neu_plugin_t类型的指针，表示要反初始化的插件实例。
     * @return 成功返回0，失败返回非零值。
     */
    int (*uninit)(neu_plugin_t *plugin);

    /**
     * @brief 启动插件。
     *
     * @param plugin 指向neu_plugin_t类型的指针，表示要启动的插件实例。
     * @return 成功返回0，失败返回非零值。
     */
    int (*start)(neu_plugin_t *plugin);

    /**
     * @brief 停止插件。
     *
     * @param plugin 指向neu_plugin_t类型的指针，表示要停止的插件实例。
     * @return 成功返回0，失败返回非零值。
     */
    int (*stop)(neu_plugin_t *plugin);

    /**
     * @brief 设置插件的配置。
     *
     * @param plugin 指向neu_plugin_t类型的指针，表示要设置配置的插件实例。
     * @param setting 配置字符串。
     * @return 成功返回0，失败返回非零值。
     */
    int (*setting)(neu_plugin_t *plugin, const char *setting);

    /**
     * @brief 处理请求。
     *
     * @param plugin 指向neu_plugin_t类型的指针，表示要处理请求的插件实例。
     * @param head 请求响应头部信息。
     * @param data 请求数据。
     * @return 成功返回0，失败返回非零值。
     */
    int (*request)(neu_plugin_t *plugin, neu_reqresp_head_t *head, void *data);

    union {
        struct {
            /**
             * @brief 验证数据标签是否有效。
             *
             * @param plugin 指向neu_plugin_t类型的指针，表示要验证标签的插件实例。
             * @param tag 要验证的数据标签。
             * @return 成功返回0，失败返回非零值。
             */
            int (*validate_tag)(neu_plugin_t *plugin, neu_datatag_t *tag);

            /**
             * @brief 对一组标签进行定时同步操作。
             *
             * @param plugin 指向neu_plugin_t类型的指针，表示要同步的插件实例。
             * @param group 要同步的标签组。
             * @return 成功返回0，失败返回非零值。
             */
            int (*group_timer)(neu_plugin_t *plugin, neu_plugin_group_t *group);

            /**
             * @brief 对一组标签进行同步操作。
             *
             * @param plugin 指向neu_plugin_t类型的指针，表示要同步的插件实例。
             * @param group 要同步的标签组。
             * @return 成功返回0，失败返回非零值。
             */
            int (*group_sync)(neu_plugin_t *plugin, neu_plugin_group_t *group);

            /**
             * @brief 写入单个数据标签。
             *
             * @param plugin 指向neu_plugin_t类型的指针，表示要写入数据的插件实例。
             * @param req 请求对象。
             * @param tag 要写入的数据标签。
             * @param value 要写入的值。
             * @return 成功返回0，失败返回非零值。
             */
            int (*write_tag)(neu_plugin_t *plugin, void *req,
                             neu_datatag_t *tag, neu_value_u value);

            /**
             * @brief 写入多个数据标签。
             *
             * @param plugin 指向neu_plugin_t类型的指针，表示要写入数据的插件实例。
             * @param req 请求对象。
             * @param tag_values 包含多个数据标签及其值的数组。
             * @return 成功返回0，失败返回非零值。
             */
            int (*write_tags)(
                neu_plugin_t *plugin, void *req,
                UT_array *tag_values); // UT_array {neu_datatag_t, neu_value_u}

            /**
             * @brief 标签验证器，用于特定于插件的标签验证逻辑。
             */
            neu_plugin_tag_validator_t tag_validator;

            /**
             * @brief 从数据库加载标签。
             *
             * @param plugin 指向neu_plugin_t类型的指针，表示要加载标签的插件实例。
             * @param group 标签所属的组名。
             * @param tags 要加载的标签数组。
             * @param n_tag 要加载的标签数量。
             * @return 成功返回0，失败返回非零值。
             */
            int (*load_tags)(
                neu_plugin_t *plugin, const char *group, neu_datatag_t *tags,
                int n_tag); // create tags using data from the database

            /**
             * @brief 添加新的标签。
             *
             * @param plugin 指向neu_plugin_t类型的指针，表示要添加标签的插件实例。
             * @param group 标签所属的组名。
             * @param tags 要添加的标签数组。
             * @param n_tag 要添加的标签数量。
             * @return 成功返回0，失败返回非零值。
             */
            int (*add_tags)(neu_plugin_t *plugin, const char *group,
                            neu_datatag_t *tags,
                            int            n_tag); // create tags by API

            /**
             * @brief 删除指定数量的标签。
             *
             * @param plugin 指向neu_plugin_t类型的指针，表示要删除标签的插件实例。
             * @param n_tag 要删除的标签数量。
             * @return 成功返回0，失败返回非零值。
             */
            int (*del_tags)(neu_plugin_t *plugin, int n_tag);

            /**
             * @brief 扫描标签。
             *
             * @param plugin 指向neu_plugin_t类型的指针，表示要扫描标签的插件实例。
             * @param req 请求对象。
             * @param id 标识符。
             * @param ctx 上下文信息。
             * @return 成功返回0，失败返回非零值。
             */
            int (*scan_tags)(neu_plugin_t *plugin, void *req, char *id,
                             char *ctx);

            /**
             * @brief 测试读取一个标签。
             *
             * @param plugin 指向neu_plugin_t类型的指针，表示要测试读取的插件实例。
             * @param req 请求对象。
             * @param tag 要测试读取的标签。
             * @return 成功返回0，失败返回非零值。
             */
            int (*test_read_tag)(neu_plugin_t *plugin, void *req,
                                 neu_datatag_t tag);
          
            /**
             * @brief 执行指定的动作。
             *
             * @param plugin 指向neu_plugin_t类型的指针，表示要执行动作的插件实例。
             * @param action 动作名称。
             * @return 成功返回0，失败返回非零值。
             */
            int (*action)(neu_plugin_t *plugin, const char *action);
<<<<<<< HEAD

            int (*directory)(neu_plugin_t *plugin, void *req, const char *path);
            int (*fup_open)(neu_plugin_t *plugin, void *req, const char *path);
            int (*fup_data)(neu_plugin_t *plugin, void *req, const char *path);
            int (*fdown_open)(neu_plugin_t *plugin, void *req, const char *node,
                              const char *src_path, const char *dst_path,
                              int64_t size);
            int (*fdown_data)(neu_plugin_t *plugin, void *req, uint8_t *bytes,
                              uint16_t n_bytes, bool more);
        } driver;
=======
        } driver; //驱动独有
>>>>>>> 406a1fa6
    };

} neu_plugin_intf_funs_t;

/**
 * @brief 插件模块信息结构体
 *
 * 全面描述了插件的各种属性和信息，方便主程序对插件进行管理、识别、调用和配置
 */
typedef struct neu_plugin_module {
    /**
     * @brief 插件版本号
     *
     * 用于标识插件的版本，以便主程序检查插件版本是否与主程序兼容。
     */
    const uint32_t version;

    /**
     * @brief 插件的 schema 字符串
     *
     * 定义了插件使用的数据格式或协议。这通常用于配置解析或数据交换。
     */
    const char *schema;

    /**
     * @brief 插件模块名称
     *
     * 插件的唯一标识符，用于在系统中区分不同的插件。
     */
    const char *module_name;

    /**
     * @brief 插件模块描述（英文）
     *
     * 对插件功能的简短描述，用于在用户界面或日志中显示。
     */
    const char *module_descr;

    /**
     * @brief 插件模块描述（中文）
     *
     * 对插件功能的简短描述（中文版本），用于在支持中文的用户界面或日志中显示。
     */
    const char *module_descr_zh;

    /**
     * @brief 插件接口函数指针表
     *
     * 指向一个包含插件提供的所有接口函数指针的结构体。这些函数由主程序调用以实现插件的功能。
     */
    const neu_plugin_intf_funs_t *intf_funs;

    /**
     * @brief 插件类型
     *
     * 定义了插件的类型：驱动适配器，应用程序适配器
     */
    neu_node_type_e type;

    /**
     * @brief 插件种类
     *
     * 定义了插件的种类： 静态，系统，自定义
     */
    neu_plugin_kind_e kind;

    /**
     * @brief 是否在用户界面上显示插件
     *
     * 如果为 true，则插件的相关信息将在用户界面上显示；否则，插件将处于隐藏状态。
     */
    bool display;

    /**
     * @brief 是否为单例插件
     *
     * 如果为 true，则系统中只允许存在一个该插件的实例；否则，可以创建多个实例。
     */
    bool single;

    /**
     * @brief 单例插件的名称
     *
     * 当插件为单例时，该字段定义了插件的唯一名称。这有助于主程序在系统中查找和管理单例插件。
     */
    const char *single_name;

    /**
     * @brief 插件的定时器类型
     *
     * 定义了插件使用的定时器类型。阻塞 非阻塞类型。这有助于主程序根据定时器类型对插件进行调度和管理。
     */
    neu_event_timer_type_e timer_type;

    /**
     * @brief 插件的缓存类型
     *
     * 定义了插件使用的缓存类型。这有助于主程序根据缓存类型对插件进行优化和管理。
     */
    neu_tag_cache_type_e cache_type;
} neu_plugin_module_t;

inline static neu_plugin_common_t *
neu_plugin_to_plugin_common(neu_plugin_t *plugin)
{
    return (neu_plugin_common_t *) plugin;
}

/**
 * @brief when creating a node, initialize the common parameter in
 *        the plugin.
 *
 * @param[in] common refers to common parameter in plugins.
 */
void neu_plugin_common_init(neu_plugin_common_t *common);

/**
 * @brief Check the common parameter in the plugin.
 *
 * @param[in] plugin represents plugin information.
 * @return  Returns true if the check is correct,false otherwise.
 */
bool neu_plugin_common_check(neu_plugin_t *plugin);

/**
 * @brief Encapsulate the request,convert the request into a message and send.
 *
 * @param[in] plugin
 * @param[in] head the request header function.
 * @param[in] data that different request headers correspond to different data.
 *
 * @return 0 for successful message processing, non-0 for message processing
 * failure.
 */
int neu_plugin_op(neu_plugin_t *plugin, neu_reqresp_head_t head, void *data);

#ifdef __cplusplus
}
#endif

#endif<|MERGE_RESOLUTION|>--- conflicted
+++ resolved
@@ -373,7 +373,6 @@
              * @return 成功返回0，失败返回非零值。
              */
             int (*action)(neu_plugin_t *plugin, const char *action);
-<<<<<<< HEAD
 
             int (*directory)(neu_plugin_t *plugin, void *req, const char *path);
             int (*fup_open)(neu_plugin_t *plugin, void *req, const char *path);
@@ -384,9 +383,6 @@
             int (*fdown_data)(neu_plugin_t *plugin, void *req, uint8_t *bytes,
                               uint16_t n_bytes, bool more);
         } driver;
-=======
-        } driver; //驱动独有
->>>>>>> 406a1fa6
     };
 
 } neu_plugin_intf_funs_t;
