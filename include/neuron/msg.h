--- conflicted
+++ resolved
@@ -75,11 +75,8 @@
     NEU_REQ_WRITE_TAG,
     /** @brief 批量写入标签请求 */
     NEU_REQ_WRITE_TAGS,
-<<<<<<< HEAD
     NEU_RESP_WRITE_TAGS,
-=======
     /** @brief 写入组标签请求 */
->>>>>>> 406a1fa6
     NEU_REQ_WRITE_GTAGS,
     /** @} */
 
@@ -243,7 +240,6 @@
     NEU_REQ_DRIVER_ACTION,
     /** @brief 驱动器动作响应 */
     NEU_RESP_DRIVER_ACTION,
-<<<<<<< HEAD
 
     NEU_REQ_DRIVER_DIRECTORY,
     NEU_RESP_DRIVER_DIRECTORY,
@@ -280,9 +276,7 @@
     NEU_REQ_UNSUBSCRIBE_GROUP_EVENT,
     NEU_REQ_UPDATE_SUBSCRIBE_GROUP_EVENT,
     NEU_REQ_SUBSCRIBE_GROUPS_EVENT,
-=======
     /** @} */
->>>>>>> 406a1fa6
 } neu_reqresp_type_e;
 
 static const char *neu_reqresp_type_string_t[] = {
