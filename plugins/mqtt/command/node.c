/**
 * NEURON IIoT System for Industry 4.0
 * Copyright (C) 2020-2021 EMQ Technologies Co., Ltd All rights reserved.
 *
 * This program is free software; you can redistribute it and/or
 * modify it under the terms of the GNU Lesser General Public
 * License as published by the Free Software Foundation; either
 * version 3 of the License, or (at your option) any later version.
 *
 * This program is distributed in the hope that it will be useful,
 * but WITHOUT ANY WARRANTY; without even the implied warranty of
 * MERCHANTABILITY or FITNESS FOR A PARTICULAR PURPOSE.  See the GNU
 * Lesser General Public License for more details.
 *
 * You should have received a copy of the GNU Lesser General Public License
 * along with this program; if not, write to the Free Software Foundation,
 * Inc., 51 Franklin Street, Fifth Floor, Boston, MA  02110-1301, USA.
 **/

#include <stdlib.h>

#include "node.h"

char *command_get_nodes(neu_plugin_t *plugin, neu_json_mqtt_t *mqtt,
                        neu_json_get_nodes_req_t *req)
{
    log_info("Get node list uuid:%s, node type:%d", mqtt->uuid, req->node_type);

    neu_node_type_e           node_type = req->node_type;
    neu_json_get_nodes_resp_t res       = { 0 };
    int                       index     = 0;
    vector_t                  nodes = neu_system_get_nodes(plugin, node_type);

    res.n_node = nodes.size;
    res.nodes  = malloc(res.n_node * sizeof(neu_json_get_nodes_resp_node_t));
    memset(res.nodes, 0, res.n_node * sizeof(neu_json_get_nodes_resp_node_t));

    VECTOR_FOR_EACH(&nodes, iter)
    {
        neu_node_info_t *info = (neu_node_info_t *) iterator_get(&iter);

        res.nodes[index].id   = info->node_id;
        res.nodes[index].name = info->node_name;
        index += 1;
    }

    char *json_str = NULL;
    int   rc =
<<<<<<< HEAD
        neu_json_encode_with_mqtt(&res, neu_parse_encode_get_tags_resp, mqtt,
=======
        neu_json_encode_with_mqtt(&res, neu_json_encode_get_tags_resp, mqtt,
>>>>>>> c0af86b0
                                  neu_json_encode_mqtt_resp, &json_str);
    if (0 == rc) {
        return json_str;
    }

    return NULL;
}

char *command_add_node(neu_plugin_t *plugin, neu_json_mqtt_t *mqtt,
                       neu_json_add_node_req_t *req)
{
    log_info("Add node uuid:%s, node type:%d", mqtt->uuid, req->type);
    intptr_t rc =
        neu_system_add_node(plugin, req->type, req->name, req->plugin_name);
    char *json_str = NULL;
    if (rc != 0) {
        json_str = strdup("{\"error\": 1}");
    } else {
        json_str = strdup("{\"error\": 0}");
    }

    return json_str;
}

char *command_update_node(neu_plugin_t *plugin, neu_json_mqtt_t *mqtt,
                          neu_json_update_node_req_t *req)
{
    log_info("Update node uuid:%s, node type:%d", mqtt->uuid, req->type);
    intptr_t rc =
        neu_system_update_node(plugin, req->type, req->name, req->plugin_name);
    char *json_str = NULL;
    if (rc != 0) {
        json_str = strdup("{\"error\": 1}");
    } else {
        json_str = strdup("{\"error\": 0}");
    }

    return json_str;
}

char *command_delete_node(neu_plugin_t *plugin, neu_json_mqtt_t *mqtt,
                          neu_json_del_node_req_t *req)
{
    log_info("Delete node uuid:%s, node id:%d", mqtt->uuid, req->id);
    intptr_t rc       = neu_system_del_node(plugin, req->id);
    char *   json_str = NULL;
    if (rc != 0) {
        json_str = strdup("{\"error\": 1}");
    } else {
        json_str = strdup("{\"error\": 0}");
    }

    return json_str;
}<|MERGE_RESOLUTION|>--- conflicted
+++ resolved
@@ -46,11 +46,7 @@
 
     char *json_str = NULL;
     int   rc =
-<<<<<<< HEAD
-        neu_json_encode_with_mqtt(&res, neu_parse_encode_get_tags_resp, mqtt,
-=======
         neu_json_encode_with_mqtt(&res, neu_json_encode_get_tags_resp, mqtt,
->>>>>>> c0af86b0
                                   neu_json_encode_mqtt_resp, &json_str);
     if (0 == rc) {
         return json_str;
