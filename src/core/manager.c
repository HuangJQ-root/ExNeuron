--- conflicted
+++ resolved
@@ -347,16 +347,11 @@
     header          = neu_msg_get_header(msg);
     header->monitor = neu_node_manager_find(manager->node_manager, "monitor");
 
-<<<<<<< HEAD
     nlog_info("manager recv msg from: %s to %s, type: %s, monitor: %d",
               header->sender, header->receiver,
               neu_reqresp_type_string(header->type), header->monitor);
-=======
-    nlog_info("manager recv msg from: %s to %s, type: %s", header->sender,
-              header->receiver, neu_reqresp_type_string(header->type));
-
+    
     // 根据消息类型进行不同的处理
->>>>>>> 406a1fa6
     switch (header->type) {
     // 处理节点初始化请求
     case NEU_REQ_NODE_INIT: {
