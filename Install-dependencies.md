--- conflicted
+++ resolved
@@ -71,11 +71,7 @@
 $ cd protobuf-c
 $ ./autogen.sh
 $ ./configure  --disable-protoc --enable-shared=no CFLAGS=-fPIC CXXFLAGS=-fPIC 
-<<<<<<< HEAD
 $ make && sudo make install
-```
-=======
-$ make && make install
 ```
 
 [libxml2](https://github.com/GNOME/libxml2.git)
@@ -83,5 +79,4 @@
 $ cd libxml2
 $ ./autogen.sh
 $ ./configure --enable-shared=no CFLAGS=-fPIC CXXFLAGS=-fPIC
-$ make && sudo make install
->>>>>>> a07c042b
+$ make && sudo make install